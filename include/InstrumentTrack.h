/*
 * InstrumentTrack.h - declaration of class InstrumentTrack, a track + window
 *                     which holds an instrument-plugin
 *
 * Copyright (c) 2004-2014 Tobias Doerffel <tobydox/at/users.sourceforge.net>
 *
 * This file is part of LMMS - http://lmms.io
 *
 * This program is free software; you can redistribute it and/or
 * modify it under the terms of the GNU General Public
 * License as published by the Free Software Foundation; either
 * version 2 of the License, or (at your option) any later version.
 *
 * This program is distributed in the hope that it will be useful,
 * but WITHOUT ANY WARRANTY; without even the implied warranty of
 * MERCHANTABILITY or FITNESS FOR A PARTICULAR PURPOSE.  See the GNU
 * General Public License for more details.
 *
 * You should have received a copy of the GNU General Public
 * License along with this program (see COPYING); if not, write to the
 * Free Software Foundation, Inc., 51 Franklin Street, Fifth Floor,
 * Boston, MA 02110-1301 USA.
 *
 */

#ifndef INSTRUMENT_TRACK_H
#define INSTRUMENT_TRACK_H

#include "AudioPort.h"
#include "InstrumentFunctions.h"
#include "InstrumentSoundShaping.h"
#include "MidiEventProcessor.h"
#include "MidiPort.h"
#include "NotePlayHandle.h"
#include "Piano.h"
#include "PianoView.h"
#include "Pitch.h"
#include "Track.h"


class QLineEdit;
template<class T> class QQueue;
class InstrumentFunctionArpeggioView;
class InstrumentFunctionNoteStackingView;
class EffectRackView;
class InstrumentSoundShapingView;
class FadeButton;
class Instrument;
class InstrumentTrackWindow;
class InstrumentMidiIOView;
class Knob;
class LcdSpinBox;
class midiPortMenu;
class DataFile;
class PluginView;
<<<<<<< HEAD
class tabWidget;
class trackLabelButton;
class InstrumentProcessHandle;
=======
class TabWidget;
class TrackLabelButton;

>>>>>>> 5f4cdac8

class EXPORT InstrumentTrack : public Track, public MidiEventProcessor
{
	Q_OBJECT
	MM_OPERATORS
	mapPropertyFromModel(int,getVolume,setVolume,m_volumeModel);
public:
	InstrumentTrack( TrackContainer* tc );
	virtual ~InstrumentTrack();

	// used by instrument
	void processAudioBuffer( sampleFrame * _buf, const fpp_t _frames,
							NotePlayHandle * _n );

	MidiEvent applyMasterKey( const MidiEvent& event );

	virtual void processInEvent( const MidiEvent& event, const MidiTime& time = MidiTime(), f_cnt_t offset = 0 );
	virtual void processOutEvent( const MidiEvent& event, const MidiTime& time = MidiTime(), f_cnt_t offset = 0 );
	// silence all running notes played by this track
	void silenceAllNotes( bool removeIPH = false );

	bool isSustainPedalPressed() const
	{
		return m_sustainPedalPressed;
	}

	f_cnt_t beatLen( NotePlayHandle * _n ) const;


	// for capturing note-play-events -> need that for arpeggio,
	// filter and so on
	void playNote( NotePlayHandle * _n, sampleFrame * _working_buffer );

	QString instrumentName() const;
	const Instrument *instrument() const
	{
		return m_instrument;
	}

	Instrument *instrument()
	{
		return m_instrument;
	}

	void deleteNotePluginData( NotePlayHandle * _n );

	// name-stuff
	virtual void setName( const QString & _new_name );

	// translate given key of a note-event to absolute key (i.e.
	// add global master-pitch and base-note of this instrument track)
	int masterKey( int _midi_key ) const;

	// translate pitch to midi-pitch [0,16383]
	int midiPitch() const
	{
		return static_cast<int>( ( ( m_pitchModel.value() + m_pitchModel.range()/2 ) * MidiMaxPitchBend ) / m_pitchModel.range() );
	}

	/*! \brief Returns current range for pitch bend in semitones */
	int midiPitchRange() const
	{
		return m_pitchRangeModel.value();
	}

	// play everything in given frame-range - creates note-play-handles
	virtual bool play( const MidiTime & _start, const fpp_t _frames,
						const f_cnt_t _frame_base, int _tco_num = -1 );
	// create new view for me
	virtual TrackView * createView( TrackContainerView* tcv );

	// create new track-content-object = pattern
	virtual TrackContentObject * createTCO( const MidiTime & _pos );


	// called by track
	virtual void saveTrackSpecificSettings( QDomDocument & _doc,
							QDomElement & _parent );
	virtual void loadTrackSpecificSettings( const QDomElement & _this );
	
	virtual ProcessHandle * getProcessHandle();

	using Track::setJournalling;


	// load instrument whose name matches given one
	Instrument * loadInstrument( const QString & _instrument_name );

	AudioPort * audioPort()
	{
		return &m_audioPort;
	}

	MidiPort * midiPort()
	{
		return &m_midiPort;
	}

	const IntModel *baseNoteModel() const
	{
		return &m_baseNoteModel;
	}

	IntModel *baseNoteModel()
	{
		return &m_baseNoteModel;
	}
	
	int baseNote() const;

	Piano *pianoModel()
	{
		return &m_piano;
	}

	bool isArpeggioEnabled() const
	{
		return m_arpeggio.m_arpEnabledModel.value();
	}

	// simple helper for removing midiport-XML-node when loading presets
	static void removeMidiPortNode( DataFile& dataFile );

	FloatModel * pitchModel()
	{
		return &m_pitchModel;
	}

	FloatModel * volumeModel()
	{
		return &m_volumeModel;
	}

	FloatModel * panningModel()
	{
		return &m_panningModel;
	}

	IntModel* pitchRangeModel()
	{
		return &m_pitchRangeModel;
	}

	IntModel * effectChannelModel()
	{
		return &m_effectChannelModel;
	}


signals:
	void instrumentChanged();
	void newNote();
	void midiNoteOn( const Note& );
	void midiNoteOff( const Note& );
	void nameChanged();


protected:
	virtual QString nodeName() const
	{
		return "instrumenttrack";
	}


protected slots:
	void updateBaseNote();
	void updatePitch();
	void updatePitchRange();


private:
	MidiPort m_midiPort;

	NotePlayHandle* m_notes[NumKeys];
	QMutex m_notesMutex;

	int m_runningMidiNotes[NumKeys];
	QMutex m_midiNotesMutex;

	bool m_sustainPedalPressed;

	bool m_silentBuffersProcessed;

	IntModel m_baseNoteModel;

	NotePlayHandleList m_noteHandles;

	FloatModel m_volumeModel;
	FloatModel m_panningModel;
	
	AudioPort m_audioPort;
	
	FloatModel m_pitchModel;
	IntModel m_pitchRangeModel;
	IntModel m_effectChannelModel;


	Instrument * m_instrument;
	InstrumentSoundShaping m_soundShaping;
	InstrumentFunctionArpeggio m_arpeggio;
	InstrumentFunctionNoteStacking m_noteStacking;

	Piano m_piano;
	
	InstrumentProcessHandle * m_processHandle;

	friend class InstrumentTrackView;
	friend class InstrumentTrackWindow;
	friend class NotePlayHandle;
	friend class FlpImport;
	friend class InstrumentProcessHandle;
} ;




class InstrumentTrackView : public TrackView
{
	Q_OBJECT
public:
	InstrumentTrackView( InstrumentTrack * _it, TrackContainerView* tc );
	virtual ~InstrumentTrackView();

	InstrumentTrackWindow * getInstrumentTrackWindow();

	InstrumentTrack * model()
	{
		return castModel<InstrumentTrack>();
	}

	const InstrumentTrack * model() const
	{
		return castModel<InstrumentTrack>();
	}

	static InstrumentTrackWindow * topLevelInstrumentTrackWindow();

	QMenu * midiMenu()
	{
		return m_midiMenu;
	}

	void freeInstrumentTrackWindow();

	static void cleanupWindowCache();


protected:
	virtual void dragEnterEvent( QDragEnterEvent * _dee );
	virtual void dropEvent( QDropEvent * _de );


private slots:
	void toggleInstrumentWindow( bool _on );
	void activityIndicatorPressed();
	void activityIndicatorReleased();

	void midiInSelected();
	void midiOutSelected();
	void midiConfigChanged();


private:
	InstrumentTrackWindow * m_window;

	static QQueue<InstrumentTrackWindow *> s_windowCache;

	// widgets in track-settings-widget
	TrackLabelButton * m_tlb;
	Knob * m_volumeKnob;
	Knob * m_panningKnob;
	FadeButton * m_activityIndicator;

	QMenu * m_midiMenu;

	QAction * m_midiInputAction;
	QAction * m_midiOutputAction;

	QPoint m_lastPos;


	friend class InstrumentTrackWindow;

} ;




class InstrumentTrackWindow : public QWidget, public ModelView,
								public SerializingObjectHook
{
	Q_OBJECT
public:
	InstrumentTrackWindow( InstrumentTrackView * _tv );
	virtual ~InstrumentTrackWindow();

	// parent for all internal tab-widgets
	TabWidget * tabWidgetParent()
	{
		return m_tabWidget;
	}

	InstrumentTrack * model()
	{
		return castModel<InstrumentTrack>();
	}

	const InstrumentTrack * model() const
	{
		return castModel<InstrumentTrack>();
	}

	void setInstrumentTrackView( InstrumentTrackView * _tv );

	PianoView * pianoView()
	{
		return m_pianoView;
	}

	static void dragEnterEventGeneric( QDragEnterEvent * _dee );

	virtual void dragEnterEvent( QDragEnterEvent * _dee );
	virtual void dropEvent( QDropEvent * _de );


public slots:
	void textChanged( const QString & _new_name );
	void toggleVisibility( bool _on );
	void updateName();
	void updateInstrumentView();


protected:
	// capture close-events for toggling instrument-track-button
	virtual void closeEvent( QCloseEvent * _ce );
	virtual void focusInEvent( QFocusEvent * _fe );

	virtual void saveSettings( QDomDocument & _doc, QDomElement & _this );
	virtual void loadSettings( const QDomElement & _this );


protected slots:
	void saveSettingsBtnClicked();


private:
	virtual void modelChanged();

	InstrumentTrack * m_track;
	InstrumentTrackView * m_itv;

	// widgets on the top of an instrument-track-window
	QLineEdit * m_nameLineEdit;
	Knob * m_volumeKnob;
	Knob * m_panningKnob;
	Knob * m_pitchKnob;
	LcdSpinBox* m_pitchRangeSpinBox;
	LcdSpinBox * m_effectChannelNumber;


	// tab-widget with all children
	TabWidget * m_tabWidget;
	PluginView * m_instrumentView;
	InstrumentSoundShapingView * m_ssView;
	InstrumentFunctionNoteStackingView* m_noteStackingView;
	InstrumentFunctionArpeggioView* m_arpeggioView;
	InstrumentMidiIOView * m_midiView;
	EffectRackView * m_effectView;

	// test-piano at the bottom of every instrument-settings-window
	PianoView * m_pianoView;

	friend class InstrumentView;

} ;


class InstrumentProcessHandle : public ProcessHandle
{
	MM_OPERATORS
public:
	InstrumentProcessHandle( InstrumentTrack * it ) :
	ProcessHandle( ProcessHandle::InstrumentProcessHandleType ),
	m_track( it )
	{ }
	virtual ~InstrumentProcessHandle() {}
	
	virtual void doProcessing();
	
private:
	InstrumentTrack * m_track;
};


#endif<|MERGE_RESOLUTION|>--- conflicted
+++ resolved
@@ -53,15 +53,9 @@
 class midiPortMenu;
 class DataFile;
 class PluginView;
-<<<<<<< HEAD
-class tabWidget;
-class trackLabelButton;
-class InstrumentProcessHandle;
-=======
 class TabWidget;
 class TrackLabelButton;
-
->>>>>>> 5f4cdac8
+class InstrumentProcessHandle;
 
 class EXPORT InstrumentTrack : public Track, public MidiEventProcessor
 {
