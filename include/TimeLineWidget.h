/*
 * TimeLineWidget.h - class timeLine, representing a time-line with position marker
 *
 * Copyright (c) 2004-2008 Tobias Doerffel <tobydox/at/users.sourceforge.net>
 *
 * This file is part of LMMS - https://lmms.io
 *
 * This program is free software; you can redistribute it and/or
 * modify it under the terms of the GNU General Public
 * License as published by the Free Software Foundation; either
 * version 2 of the License, or (at your option) any later version.
 *
 * This program is distributed in the hope that it will be useful,
 * but WITHOUT ANY WARRANTY; without even the implied warranty of
 * MERCHANTABILITY or FITNESS FOR A PARTICULAR PURPOSE.  See the GNU
 * General Public License for more details.
 *
 * You should have received a copy of the GNU General Public
 * License along with this program (see COPYING); if not, write to the
 * Free Software Foundation, Inc., 51 Franklin Street, Fifth Floor,
 * Boston, MA 02110-1301 USA.
 *
 */

#ifndef LMMS_GUI_TIMELINE_WIDGET_H
#define LMMS_GUI_TIMELINE_WIDGET_H

#include <array>

#include <QBrush>
#include <QSize>
#include <QWidget>

#include "Song.h"
#include "embed.h"


class QPixmap;
class QToolBar;

namespace lmms {

class Timeline;

} // namespace lmms

namespace lmms::gui
{

class NStateButton;
class TextFloat;
class SongEditor;


class TimeLineWidget : public QWidget
{
	Q_OBJECT
public:
	Q_PROPERTY( QColor barLineColor READ getBarLineColor WRITE setBarLineColor )
	Q_PROPERTY( QColor barNumberColor READ getBarNumberColor WRITE setBarNumberColor )
	Q_PROPERTY( QColor inactiveLoopColor READ getInactiveLoopColor WRITE setInactiveLoopColor )
	Q_PROPERTY( QBrush inactiveLoopBrush READ getInactiveLoopBrush WRITE setInactiveLoopBrush )
	Q_PROPERTY( QColor inactiveLoopInnerColor READ getInactiveLoopInnerColor WRITE setInactiveLoopInnerColor )
	Q_PROPERTY(QColor inactiveLoopHandleColor MEMBER m_inactiveLoopHandleColor)
	Q_PROPERTY( QColor activeLoopColor READ getActiveLoopColor WRITE setActiveLoopColor )
	Q_PROPERTY( QBrush activeLoopBrush READ getActiveLoopBrush WRITE setActiveLoopBrush )
	Q_PROPERTY( QColor activeLoopInnerColor READ getActiveLoopInnerColor WRITE setActiveLoopInnerColor )
	Q_PROPERTY(QColor activeLoopHandleColor MEMBER m_activeLoopHandleColor)
	Q_PROPERTY( int loopRectangleVerticalPadding READ getLoopRectangleVerticalPadding WRITE setLoopRectangleVerticalPadding )
	Q_PROPERTY(int loopHandleWidth MEMBER m_loopHandleWidth)
	Q_PROPERTY(QSize mouseHotspotSelLeft READ mouseHotspotSelLeft WRITE setMouseHotspotSelLeft)
	Q_PROPERTY(QSize mouseHotspotSelRight READ mouseHotspotSelRight WRITE setMouseHotspotSelRight)

	enum class AutoScrollState
	{
		Enabled,
		Disabled
	};

	TimeLineWidget(int xoff, int yoff, float ppb, Song::PlayPos& pos, Timeline& timeline,
				const TimePos& begin, Song::PlayMode mode, QWidget* parent);
	~TimeLineWidget() override;

	inline QColor const & getBarLineColor() const { return m_barLineColor; }
	inline void setBarLineColor(QColor const & barLineColor) { m_barLineColor = barLineColor; }

	inline QColor const & getBarNumberColor() const { return m_barNumberColor; }
	inline void setBarNumberColor(QColor const & barNumberColor) { m_barNumberColor = barNumberColor; }

	inline QColor const & getInactiveLoopColor() const { return m_inactiveLoopColor; }
	inline void setInactiveLoopColor(QColor const & inactiveLoopColor) { m_inactiveLoopColor = inactiveLoopColor; }

	inline QBrush const & getInactiveLoopBrush() const { return m_inactiveLoopBrush; }
	inline void setInactiveLoopBrush(QBrush const & inactiveLoopBrush) { m_inactiveLoopBrush = inactiveLoopBrush; }

	inline QColor const & getInactiveLoopInnerColor() const { return m_inactiveLoopInnerColor; }
	inline void setInactiveLoopInnerColor(QColor const & inactiveLoopInnerColor) { m_inactiveLoopInnerColor = inactiveLoopInnerColor; }

	inline QColor const & getActiveLoopColor() const { return m_activeLoopColor; }
	inline void setActiveLoopColor(QColor const & activeLoopColor) { m_activeLoopColor = activeLoopColor; }

	inline QBrush const & getActiveLoopBrush() const { return m_activeLoopBrush; }
	inline void setActiveLoopBrush(QBrush const & activeLoopBrush) { m_activeLoopBrush = activeLoopBrush; }

	inline QColor const & getActiveLoopInnerColor() const { return m_activeLoopInnerColor; }
	inline void setActiveLoopInnerColor(QColor const & activeLoopInnerColor) { m_activeLoopInnerColor = activeLoopInnerColor; }

	inline int const & getLoopRectangleVerticalPadding() const { return m_loopRectangleVerticalPadding; }
	inline void setLoopRectangleVerticalPadding(int const & loopRectangleVerticalPadding) { m_loopRectangleVerticalPadding = loopRectangleVerticalPadding; }

	auto mouseHotspotSelLeft() const -> QSize
	{
		const auto point = m_cursorSelectLeft.hotSpot();
		return QSize{point.x(), point.y()};
	}

	void setMouseHotspotSelLeft(const QSize& s)
	{
		m_cursorSelectLeft = QCursor{m_cursorSelectLeft.pixmap(), s.width(), s.height()};
	}

	auto mouseHotspotSelRight() const -> QSize
	{
		const auto point = m_cursorSelectRight.hotSpot();
		return QSize{point.x(), point.y()};
	}

	void setMouseHotspotSelRight(const QSize& s)
	{
		m_cursorSelectRight = QCursor{m_cursorSelectRight.pixmap(), s.width(), s.height()};
	}

	inline Song::PlayPos & pos()
	{
		return( m_pos );
	}

	AutoScrollState autoScroll() const
	{
		return m_autoScroll;
	}

	inline void setPixelsPerBar( float ppb )
	{
		m_ppb = ppb;
		update();
	}

	void setXOffset(const int x);

	void addToolButtons(QToolBar* _tool_bar );

	inline int markerX( const TimePos & _t ) const
	{
		return m_xOffset + static_cast<int>( ( _t - m_begin ) *
					m_ppb / TimePos::ticksPerBar() );
	}

#ifdef LMMS_HAVE_JACK
	// ExSync context : after ExSync.h ifdef MUST be removed
	inline bool exSyncShouldSend() { return m_parentIsSongEditor; }
	inline void exSyncSetShouldSend() { m_parentIsSongEditor = true; }
	
#endif
signals:
	void positionChanged(const lmms::TimePos& postion);
	void regionSelectedFromPixels( int, int );
	void selectionFinished();

public slots:
	void updatePosition();
	void setSnapSize( const float snapSize )
	{
		m_snapSize = snapSize;
	}
	void toggleAutoScroll( int _n );

protected:
	void paintEvent( QPaintEvent * _pe ) override;
	void mousePressEvent( QMouseEvent * _me ) override;
	void mouseMoveEvent( QMouseEvent * _me ) override;
	void mouseReleaseEvent( QMouseEvent * _me ) override;
	void contextMenuEvent(QContextMenuEvent* event) override;

private:
	enum class Action
	{
		NoAction,
		MovePositionMarker,
		MoveLoopBegin,
		MoveLoopEnd,
		MoveLoop,
		SelectSongClip,
	};

	auto getClickedTime(int xPosition) const -> TimePos;
	auto getLoopAction(QMouseEvent* event) const -> Action;
	auto actionCursor(Action action) const -> QCursor;

	QPixmap m_posMarkerPixmap = embed::getIconPixmap("playpos_marker");

	QColor m_inactiveLoopColor = QColor{52, 63, 53, 64};
	QBrush m_inactiveLoopBrush = QColor{255, 255, 255, 32};
	QColor m_inactiveLoopInnerColor = QColor{255, 255, 255, 32};
	QColor m_inactiveLoopHandleColor = QColor{255, 255, 255, 32};

	QColor m_activeLoopColor = QColor{52, 63, 53, 255};
	QBrush m_activeLoopBrush = QColor{55, 141, 89};
	QColor m_activeLoopInnerColor = QColor{74, 155, 100, 255};
	QColor m_activeLoopHandleColor = QColor{74, 155, 100, 255};

	int m_loopRectangleVerticalPadding = 1;
	int m_loopHandleWidth = 5;

	QColor m_barLineColor = QColor{192, 192, 192};
	QColor m_barNumberColor = m_barLineColor.darker(120);

	QCursor m_cursorSelectLeft = QCursor{embed::getIconPixmap("cursor_select_left"), 0, 16};
	QCursor m_cursorSelectRight = QCursor{embed::getIconPixmap("cursor_select_right"), 32, 16};

	AutoScrollState m_autoScroll = AutoScrollState::Enabled;

	// Width of the unused region on the widget's left (above track labels or piano)
	int m_xOffset;
	float m_ppb;
	float m_snapSize = 1.f;
	Song::PlayPos & m_pos;
	Timeline* m_timeline;
	// Leftmost position visible in parent editor
	const TimePos & m_begin;
	const Song::PlayMode m_mode;
	// When in MoveLoop mode we need the initial positions. Storing only the latest
	// position allows for unquantized drag but fails when toggling quantization.
	std::array<TimePos, 2> m_oldLoopPos;
	TimePos m_dragStartPos;

	TextFloat* m_hint = nullptr;
	int m_initalXSelect;

	Action m_action = Action::NoAction;
};

<<<<<<< HEAD
	enum actions
	{
		NoAction,
		MovePositionMarker,
		MoveLoopBegin,
		MoveLoopEnd,
		SelectSongTCO,
	} m_action;

#ifdef LMMS_HAVE_JACK
	// ExSync context : after ExSync.h ifdef MUST be removed
	bool m_parentIsSongEditor;
	
#endif
	int m_moveXOff;


signals:
	void positionChanged( const TimePos & _t );
	void loopPointStateLoaded( int _n );
	void positionMarkerMoved();
	void loadBehaviourAtStop( int _n );

} ;

=======
} // namespace lmms::gui
>>>>>>> 851c884f

#endif // LMMS_GUI_TIMELINE_WIDGET_H<|MERGE_RESOLUTION|>--- conflicted
+++ resolved
@@ -193,6 +193,12 @@
 		SelectSongClip,
 	};
 
+#ifdef LMMS_HAVE_JACK
+	// ExSync context : after ExSync.h ifdef MUST be removed
+	bool m_parentIsSongEditor;
+	
+#endif
+
 	auto getClickedTime(int xPosition) const -> TimePos;
 	auto getLoopAction(QMouseEvent* event) const -> Action;
 	auto actionCursor(Action action) const -> QCursor;
@@ -240,34 +246,6 @@
 	Action m_action = Action::NoAction;
 };
 
-<<<<<<< HEAD
-	enum actions
-	{
-		NoAction,
-		MovePositionMarker,
-		MoveLoopBegin,
-		MoveLoopEnd,
-		SelectSongTCO,
-	} m_action;
-
-#ifdef LMMS_HAVE_JACK
-	// ExSync context : after ExSync.h ifdef MUST be removed
-	bool m_parentIsSongEditor;
-	
-#endif
-	int m_moveXOff;
-
-
-signals:
-	void positionChanged( const TimePos & _t );
-	void loopPointStateLoaded( int _n );
-	void positionMarkerMoved();
-	void loadBehaviourAtStop( int _n );
-
-} ;
-
-=======
 } // namespace lmms::gui
->>>>>>> 851c884f
 
 #endif // LMMS_GUI_TIMELINE_WIDGET_H