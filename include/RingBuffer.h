/*
 * RingBuffer.h - an effective and flexible implementation of a ringbuffer for LMMS
 *
 * Copyright (c) 2014 Vesa Kivimäki
 * Copyright (c) 2005-2014 Tobias Doerffel <tobydox/at/users.sourceforge.net>
 *
 * This file is part of Linux MultiMedia Studio - http://lmms.sourceforge.net
 *
 * This program is free software; you can redistribute it and/or
 * modify it under the terms of the GNU General Public
 * License as published by the Free Software Foundation; either
 * version 2 of the License, or (at your option) any later version.
 *
 * This program is distributed in the hope that it will be useful,
 * but WITHOUT ANY WARRANTY; without even the implied warranty of
 * MERCHANTABILITY or FITNESS FOR A PARTICULAR PURPOSE.  See the GNU
 * General Public License for more details.
 *
 * You should have received a copy of the GNU General Public
 * License along with this program (see COPYING); if not, write to the
 * Free Software Foundation, Inc., 51 Franklin Street, Fifth Floor,
 * Boston, MA 02110-1301 USA.
 *
 */
 
 
#ifndef RINGBUFFER_H
#define RINGBUFFER_H

#include <QObject>
#include "lmms_basics.h"
#include "lmms_math.h"
#include "MemoryManager.h"

class EXPORT RingBuffer : public QObject
{
	Q_OBJECT
	MM_OPERATORS
public:
/** \brief Constructs a ringbuffer of specified size, will not care about samplerate changes
 * 	\param size The size of the buffer in frames. The actual size will be size + period size
 */
	RingBuffer( f_cnt_t size );

/** \brief Constructs a ringbuffer of specified samplerate-dependent size, which will be updated when samplerate changes
 * 	\param size The size of the buffer in milliseconds. The actual size will be size + period size
 */
	RingBuffer( float size );
	virtual ~RingBuffer();




////////////////////////////////////
//       Provided functions       //
////////////////////////////////////

// utility functions

/** \brief Clears the ringbuffer of any data and resets the position to 0 
 */
	void reset();
	
/** \brief Changes the size of the ringbuffer. Clears all data. 
 * 	\param size New size in frames 
 */
	void changeSize( f_cnt_t size );

/** \brief Changes the size of the ringbuffer. Clears all data. 
 * 	\param size New size in milliseconds
 */
	void changeSize( float size );

/** \brief Sets whether the ringbuffer size is adjusted for samplerate when samplerate changes
 *	\param b True if samplerate should affect buffer size
 */
	void setSamplerateAware( bool b );


// position adjustment functions

/** \brief Advances the position by one period
 */
	void advance();

/** \brief Moves position forwards/backwards by an amount of frames
 * 	\param amount Number of frames to move, may be negative
 */
	void movePosition( f_cnt_t amount );

/** \brief Moves position forwards/backwards by an amount of milliseconds
 * 	\param amount Number of milliseconds to move, may be negative
 */
	void movePosition( float amount );


// read functions

/** \brief Destructively reads a period-sized buffer from the current position, writes it 
 * 	to a specified destination, and advances the position by one period
 * 	\param dst Destination pointer
 */
	void pop( sampleFrame * dst );

// note: ringbuffer position is unaffected by all other read functions beside pop()

/** \brief Reads a period-sized buffer from the ringbuffer and writes it to a specified destination 
 * 	\param dst Destination pointer
 * 	\param offset Offset in frames against current position, may be negative
 */
	void read( sampleFrame * dst, f_cnt_t offset=0 );

/** \brief Reads a period-sized buffer from the ringbuffer and writes it to a specified destination
 * 	\param dst Destination pointer
 * 	\param offset Offset in milliseconds against current position, may be negative
 */
	void read( sampleFrame * dst, float offset );

/** \brief Reads a buffer of specified size from the ringbuffer and writes it to a specified destination
 * 	\param dst Destination pointer
 * 	\param offset Offset in frames against current position, may be negative
 * 	\param length Length in frames of the buffer to read - must not be higher than the size of the ringbuffer!
 */
	void read( sampleFrame * dst, f_cnt_t offset, f_cnt_t length );

/** \brief Reads a buffer of specified size from the ringbuffer and writes it to a specified destination
 * 	\param dst Destination pointer
 * 	\param offset Offset in milliseconds against current position, may be negative
 * 	\param length Length in frames of the buffer to read - must not be higher than the size of the ringbuffer!
 */
	void read( sampleFrame * dst, float offset, f_cnt_t length );


// write functions

/** \brief Writes a buffer of sampleframes to the ringbuffer at specified position
 * 	\param src Pointer to the source buffer
 * 	\param offset Offset in frames against current position, may *NOT* be negative
 * 	\param length Length of the source buffer, if zero, period size is used - must not be higher than the size of the ringbuffer!
 */
	void write( sampleFrame * src, f_cnt_t offset=0, f_cnt_t length=0 );
	
/** \brief Writes a buffer of sampleframes to the ringbuffer at specified position
 * 	\param src Pointer to the source buffer
 * 	\param offset Offset in milliseconds against current position, may *NOT* be negative
 * 	\param length Length of the source buffer, if zero, period size is used - must not be higher than the size of the ringbuffer!
 */	
	void write( sampleFrame * src, float offset, f_cnt_t length=0 );

/** \brief Mixes a buffer of sampleframes additively to the ringbuffer at specified position
 * 	\param src Pointer to the source buffer
 * 	\param offset Offset in frames against current position, may *NOT* be negative
 * 	\param length Length of the source buffer, if zero, period size is used - must not be higher than the size of the ringbuffer!
 */
	void writeAdding( sampleFrame * src, f_cnt_t offset=0, f_cnt_t length=0 );

/** \brief Mixes a buffer of sampleframes additively to the ringbuffer at specified position
 * 	\param src Pointer to the source buffer
 * 	\param offset Offset in milliseconds against current position, may *NOT* be negative
 * 	\param length Length of the source buffer, if zero, period size is used - must not be higher than the size of the ringbuffer!
 */
	void writeAdding( sampleFrame * src, float offset, f_cnt_t length=0 );

/** \brief Mixes a buffer of sampleframes additively to the ringbuffer at specified position, with
 * 	a specified multiplier applied to the frames
 * 	\param	src Pointer to the source buffer
 * 	\param offset Offset in frames against current position, may *NOT* be negative
 * 	\param length Length of the source buffer, if zero, period size is used - must not be higher than the size of the ringbuffer!
 * 	\param level Multiplier applied to the frames before they're written to the ringbuffer
 */
	void writeAddingMultiplied( sampleFrame * src, f_cnt_t offset, f_cnt_t length, float level );

/** \brief Mixes a buffer of sampleframes additively to the ringbuffer at specified position, with
 * 	a specified multiplier applied to the frames
 * 	\param	src Pointer to the source buffer
 * 	\param offset Offset in milliseconds against current position, may *NOT* be negative
 * 	\param length Length of the source buffer, if zero, period size is used
 * 	\param level Multiplier applied to the frames before they're written to the ringbuffer
 */
	void writeAddingMultiplied( sampleFrame * src, float offset, f_cnt_t length, float level );

/** \brief Mixes a buffer of sampleframes additively to the ringbuffer at specified position, with
 * 	a specified multiplier applied to the frames, with swapped channels
 * 	\param	src Pointer to the source buffer
 * 	\param offset Offset in frames against current position, may *NOT* be negative
 * 	\param length Length of the source buffer, if zero, period size is used - must not be higher than the size of the ringbuffer!
 * 	\param level Multiplier applied to the frames before they're written to the ringbuffer
 */
	void writeSwappedAddingMultiplied( sampleFrame * src, f_cnt_t offset, f_cnt_t length, float level );

/** \brief Mixes a buffer of sampleframes additively to the ringbuffer at specified position, with
 * 	a specified multiplier applied to the frames, with swapped channels
 * 	\param	src Pointer to the source buffer
 * 	\param offset Offset in milliseconds against current position, may *NOT* be negative
 * 	\param length Length of the source buffer, if zero, period size is used
 * 	\param level Multiplier applied to the frames before they're written to the ringbuffer
 */
	void writeSwappedAddingMultiplied( sampleFrame * src, float offset, f_cnt_t length, float level );


protected slots:
	void updateSamplerate();
	
private:
	inline f_cnt_t msToFrames( float ms )
	{
		return static_cast<f_cnt_t>( ceilf( ms * (float)m_samplerate * 0.001f ) );
	}

	const fpp_t m_fpp;
	sample_rate_t m_samplerate;
	size_t m_size;
	sampleFrame * m_buffer;
<<<<<<< HEAD
	f_cnt_t m_position;
=======
	volatile unsigned int m_position;
>>>>>>> e660f479

};
#endif<|MERGE_RESOLUTION|>--- conflicted
+++ resolved
@@ -211,11 +211,7 @@
 	sample_rate_t m_samplerate;
 	size_t m_size;
 	sampleFrame * m_buffer;
-<<<<<<< HEAD
-	f_cnt_t m_position;
-=======
 	volatile unsigned int m_position;
->>>>>>> e660f479
 
 };
 #endif