#!/usr/bin/env bash
mkdir build
cd build

set -e

<<<<<<< HEAD
# Workaround; No FindQt5.cmake module exists
CMAKE_PREFIX_PATH="$(brew --prefix qt5)"
export CMAKE_PREFIX_PATH

# shellcheck disable=SC2086
cmake -DUSE_WERROR=OFF -DCMAKE_INSTALL_PREFIX=../target $CMAKE_FLAGS ..
=======
cmake $CMAKE_FLAGS -DUSE_WERROR=OFF ..

make -j4
make tests
./tests/tests
>>>>>>> e7720cc8
<|MERGE_RESOLUTION|>--- conflicted
+++ resolved
@@ -1,20 +1,16 @@
 #!/usr/bin/env bash
+set -e
+
 mkdir build
 cd build
 
-set -e
-
-<<<<<<< HEAD
 # Workaround; No FindQt5.cmake module exists
 CMAKE_PREFIX_PATH="$(brew --prefix qt5)"
 export CMAKE_PREFIX_PATH
 
 # shellcheck disable=SC2086
 cmake -DUSE_WERROR=OFF -DCMAKE_INSTALL_PREFIX=../target $CMAKE_FLAGS ..
-=======
-cmake $CMAKE_FLAGS -DUSE_WERROR=OFF ..
 
 make -j4
 make tests
-./tests/tests
->>>>>>> e7720cc8
+./tests/tests