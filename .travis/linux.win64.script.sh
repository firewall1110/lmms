#!/usr/bin/env bash
mkdir build
cd build

set -e

export CMAKE_OPTS="$CMAKE_FLAGS -DUSE_WERROR=ON"
<<<<<<< HEAD
../cmake/build_win64.sh
=======
../cmake/build_mingw64.sh

make -j4
>>>>>>> e7720cc8
<|MERGE_RESOLUTION|>--- conflicted
+++ resolved
@@ -1,14 +1,11 @@
 #!/usr/bin/env bash
+set -e
+
 mkdir build
 cd build
 
-set -e
-
 export CMAKE_OPTS="$CMAKE_FLAGS -DUSE_WERROR=ON"
-<<<<<<< HEAD
 ../cmake/build_win64.sh
-=======
-../cmake/build_mingw64.sh
 
 make -j4
->>>>>>> e7720cc8
+make tests