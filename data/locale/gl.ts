--- conflicted
+++ resolved
@@ -504,7 +504,7 @@
     </message>
     <message>
         <source>Gain:</source>
-        <translation type="unfinished"></translation>
+        <translation type="unfinished">Ganancia:</translation>
     </message>
     <message>
         <source>RATIO</source>
@@ -2764,13 +2764,10 @@
         <translation type="unfinished"></translation>
     </message>
     <message>
-<<<<<<< HEAD
         <source>&amp;Recently opened projects</source>
         <translation type="unfinished"></translation>
     </message>
     <message>
-=======
->>>>>>> eb2c47f8
         <source>Undo</source>
         <translation type="unfinished"></translation>
     </message>
@@ -3077,7 +3074,6 @@
         <source>Env 2 Pre-delay</source>
         <translation type="unfinished"></translation>
     </message>
-<<<<<<< HEAD
     <message>
         <source>Env 2 Attack</source>
         <translation type="unfinished"></translation>
@@ -3953,883 +3949,6 @@
 </context>
 <context>
     <name>PianoView</name>
-=======
->>>>>>> eb2c47f8
-    <message>
-        <source>Env 2 Attack</source>
-        <translation type="unfinished"></translation>
-    </message>
-    <message>
-        <source>Env 2 Hold</source>
-        <translation type="unfinished"></translation>
-    </message>
-    <message>
-        <source>Env 2 Decay</source>
-        <translation type="unfinished"></translation>
-    </message>
-    <message>
-        <source>Env 2 Sustain</source>
-        <translation type="unfinished"></translation>
-    </message>
-    <message>
-        <source>Env 2 Release</source>
-        <translation type="unfinished"></translation>
-    </message>
-    <message>
-        <source>Env 2 Slope</source>
-        <translation type="unfinished"></translation>
-    </message>
-    <message>
-        <source>Osc2-3 modulation</source>
-        <translation type="unfinished"></translation>
-    </message>
-    <message>
-        <source>Selected view</source>
-        <translation type="unfinished"></translation>
-    </message>
-    <message>
-        <source>Vol1-Env1</source>
-        <translation type="unfinished"></translation>
-    </message>
-    <message>
-        <source>Vol1-Env2</source>
-        <translation type="unfinished"></translation>
-    </message>
-    <message>
-        <source>Vol1-LFO1</source>
-        <translation type="unfinished"></translation>
-    </message>
-    <message>
-        <source>Vol1-LFO2</source>
-        <translation type="unfinished"></translation>
-    </message>
-    <message>
-        <source>Vol2-Env1</source>
-        <translation type="unfinished"></translation>
-    </message>
-    <message>
-        <source>Vol2-Env2</source>
-        <translation type="unfinished"></translation>
-    </message>
-    <message>
-        <source>Vol2-LFO1</source>
-        <translation type="unfinished"></translation>
-    </message>
-    <message>
-        <source>Vol2-LFO2</source>
-        <translation type="unfinished"></translation>
-    </message>
-    <message>
-        <source>Vol3-Env1</source>
-        <translation type="unfinished"></translation>
-    </message>
-    <message>
-        <source>Vol3-Env2</source>
-        <translation type="unfinished"></translation>
-    </message>
-    <message>
-        <source>Vol3-LFO1</source>
-        <translation type="unfinished"></translation>
-    </message>
-    <message>
-        <source>Vol3-LFO2</source>
-        <translation type="unfinished"></translation>
-    </message>
-    <message>
-        <source>Phs1-Env1</source>
-        <translation type="unfinished"></translation>
-    </message>
-    <message>
-        <source>Phs1-Env2</source>
-        <translation type="unfinished"></translation>
-    </message>
-    <message>
-        <source>Phs1-LFO1</source>
-        <translation type="unfinished"></translation>
-    </message>
-    <message>
-        <source>Phs1-LFO2</source>
-        <translation type="unfinished"></translation>
-    </message>
-    <message>
-        <source>Phs2-Env1</source>
-        <translation type="unfinished"></translation>
-    </message>
-    <message>
-        <source>Phs2-Env2</source>
-        <translation type="unfinished"></translation>
-    </message>
-    <message>
-        <source>Phs2-LFO1</source>
-        <translation type="unfinished"></translation>
-    </message>
-    <message>
-        <source>Phs2-LFO2</source>
-        <translation type="unfinished"></translation>
-    </message>
-    <message>
-        <source>Phs3-Env1</source>
-        <translation type="unfinished"></translation>
-    </message>
-    <message>
-        <source>Phs3-Env2</source>
-        <translation type="unfinished"></translation>
-    </message>
-    <message>
-        <source>Phs3-LFO1</source>
-        <translation type="unfinished"></translation>
-    </message>
-    <message>
-        <source>Phs3-LFO2</source>
-        <translation type="unfinished"></translation>
-    </message>
-    <message>
-        <source>Pit1-Env1</source>
-        <translation type="unfinished"></translation>
-    </message>
-    <message>
-        <source>Pit1-Env2</source>
-        <translation type="unfinished"></translation>
-    </message>
-    <message>
-        <source>Pit1-LFO1</source>
-        <translation type="unfinished"></translation>
-    </message>
-    <message>
-        <source>Pit1-LFO2</source>
-        <translation type="unfinished"></translation>
-    </message>
-    <message>
-        <source>Pit2-Env1</source>
-        <translation type="unfinished"></translation>
-    </message>
-    <message>
-        <source>Pit2-Env2</source>
-        <translation type="unfinished"></translation>
-    </message>
-    <message>
-        <source>Pit2-LFO1</source>
-        <translation type="unfinished"></translation>
-    </message>
-    <message>
-        <source>Pit2-LFO2</source>
-        <translation type="unfinished"></translation>
-    </message>
-    <message>
-        <source>Pit3-Env1</source>
-        <translation type="unfinished"></translation>
-    </message>
-    <message>
-        <source>Pit3-Env2</source>
-        <translation type="unfinished"></translation>
-    </message>
-    <message>
-        <source>Pit3-LFO1</source>
-        <translation type="unfinished"></translation>
-    </message>
-    <message>
-        <source>Pit3-LFO2</source>
-        <translation type="unfinished"></translation>
-    </message>
-    <message>
-        <source>PW1-Env1</source>
-        <translation type="unfinished"></translation>
-    </message>
-    <message>
-        <source>PW1-Env2</source>
-        <translation type="unfinished"></translation>
-    </message>
-    <message>
-        <source>PW1-LFO1</source>
-        <translation type="unfinished"></translation>
-    </message>
-    <message>
-        <source>PW1-LFO2</source>
-        <translation type="unfinished"></translation>
-    </message>
-    <message>
-        <source>Sub3-Env1</source>
-        <translation type="unfinished"></translation>
-    </message>
-    <message>
-        <source>Sub3-Env2</source>
-        <translation type="unfinished"></translation>
-    </message>
-    <message>
-        <source>Sub3-LFO1</source>
-        <translation type="unfinished"></translation>
-    </message>
-    <message>
-        <source>Sub3-LFO2</source>
-        <translation type="unfinished"></translation>
-    </message>
-</context>
-<context>
-    <name>MonstroView</name>
-    <message>
-        <source>Operators view</source>
-        <translation type="unfinished"></translation>
-    </message>
-    <message>
-        <source>The Operators view contains all the operators. These include both audible operators (oscillators) and inaudible operators, or modulators: Low-frequency oscillators and Envelopes. 
-
-Knobs and other widgets in the Operators view have their own what&apos;s this -texts, so you can get more specific help for them that way. </source>
-        <translation type="unfinished"></translation>
-    </message>
-    <message>
-        <source>Matrix view</source>
-        <translation type="unfinished"></translation>
-    </message>
-    <message>
-        <source>The Matrix view contains the modulation matrix. Here you can define the modulation relationships between the various operators: Each audible operator (oscillators 1-3) has 3-4 properties that can be modulated by any of the modulators. Using more modulations consumes more CPU power. 
-
-The view is divided to modulation targets, grouped by the target oscillator. Available targets are volume, pitch, phase, pulse width and sub-osc ratio. Note: some targets are specific to one oscillator only. 
-
-Each modulation target has 4 knobs, one for each modulator. By default the knobs are at 0, which means no modulation. Turning a knob to 1 causes that modulator to affect the modulation target as much as possible. Turning it to -1 does the same, but the modulation is inversed. </source>
-        <translation type="unfinished"></translation>
-    </message>
-    <message>
-        <source>Mix Osc2 with Osc3</source>
-        <translation type="unfinished"></translation>
-    </message>
-    <message>
-        <source>Modulate amplitude of Osc3 with Osc2</source>
-        <translation type="unfinished"></translation>
-    </message>
-    <message>
-        <source>Modulate frequency of Osc3 with Osc2</source>
-        <translation type="unfinished"></translation>
-    </message>
-    <message>
-        <source>Modulate phase of Osc3 with Osc2</source>
-        <translation type="unfinished"></translation>
-    </message>
-    <message>
-        <source>The CRS knob changes the tuning of oscillator 1 in semitone steps. </source>
-        <translation type="unfinished"></translation>
-    </message>
-    <message>
-        <source>The CRS knob changes the tuning of oscillator 2 in semitone steps. </source>
-        <translation type="unfinished"></translation>
-    </message>
-    <message>
-        <source>The CRS knob changes the tuning of oscillator 3 in semitone steps. </source>
-        <translation type="unfinished"></translation>
-    </message>
-    <message>
-        <source>FTL and FTR change the finetuning of the oscillator for left and right channels respectively. These can add stereo-detuning to the oscillator which widens the stereo image and causes an illusion of space. </source>
-        <translation type="unfinished"></translation>
-    </message>
-    <message>
-        <source>The SPO knob modifies the difference in phase between left and right channels. Higher difference creates a wider stereo image. </source>
-        <translation type="unfinished"></translation>
-    </message>
-    <message>
-        <source>The PW knob controls the pulse width, also known as duty cycle, of oscillator 1. Oscillator 1 is a digital pulse wave oscillator, it doesn&apos;t produce bandlimited output, which means that you can use it as an audible oscillator but it will cause aliasing. You can also use it as an inaudible source of a sync signal, which can be used to synchronize oscillators 2 and 3. </source>
-        <translation type="unfinished"></translation>
-    </message>
-    <message>
-        <source>Send Sync on Rise: When enabled, the Sync signal is sent every time the state of oscillator 1 changes from low to high, ie. when the amplitude changes from -1 to 1. Oscillator 1&apos;s pitch, phase and pulse width may affect the timing of syncs, but its volume has no effect on them. Sync signals are sent independently for both left and right channels. </source>
-        <translation type="unfinished"></translation>
-    </message>
-    <message>
-        <source>Send Sync on Fall: When enabled, the Sync signal is sent every time the state of oscillator 1 changes from high to low, ie. when the amplitude changes from 1 to -1. Oscillator 1&apos;s pitch, phase and pulse width may affect the timing of syncs, but its volume has no effect on them. Sync signals are sent independently for both left and right channels. </source>
-        <translation type="unfinished"></translation>
-    </message>
-    <message>
-        <source>Hard sync: Every time the oscillator receives a sync signal from oscillator 1, its phase is reset to 0 + whatever its phase offset is. </source>
-        <translation type="unfinished"></translation>
-    </message>
-    <message>
-        <source>Reverse sync: Every time the oscillator receives a sync signal from oscillator 1, the amplitude of the oscillator gets inverted. </source>
-        <translation type="unfinished"></translation>
-    </message>
-    <message>
-        <source>Choose waveform for oscillator 2. </source>
-        <translation type="unfinished"></translation>
-    </message>
-    <message>
-        <source>Choose waveform for oscillator 3&apos;s first sub-osc. Oscillator 3 can smoothly interpolate between two different waveforms. </source>
-        <translation type="unfinished"></translation>
-    </message>
-    <message>
-        <source>Choose waveform for oscillator 3&apos;s second sub-osc. Oscillator 3 can smoothly interpolate between two different waveforms. </source>
-        <translation type="unfinished"></translation>
-    </message>
-    <message>
-        <source>The SUB knob changes the mixing ratio of the two sub-oscs of oscillator 3. Each sub-osc can be set to produce a different waveform, and oscillator 3 can smoothly interpolate between them. All incoming modulations to oscillator 3 are applied to both sub-oscs/waveforms in the exact same way. </source>
-        <translation type="unfinished"></translation>
-    </message>
-    <message>
-        <source>In addition to dedicated modulators, Monstro allows oscillator 3 to be modulated by the output of oscillator 2. 
-
-Mix mode means no modulation: the outputs of the oscillators are simply mixed together. </source>
-        <translation type="unfinished"></translation>
-    </message>
-    <message>
-        <source>In addition to dedicated modulators, Monstro allows oscillator 3 to be modulated by the output of oscillator 2. 
-
-AM means amplitude modulation: Oscillator 3&apos;s amplitude (volume) is modulated by oscillator 2. </source>
-        <translation type="unfinished"></translation>
-    </message>
-    <message>
-        <source>In addition to dedicated modulators, Monstro allows oscillator 3 to be modulated by the output of oscillator 2. 
-
-FM means frequency modulation: Oscillator 3&apos;s frequency (pitch) is modulated by oscillator 2. The frequency modulation is implemented as phase modulation, which gives a more stable overall pitch than &quot;pure&quot; frequency modulation. </source>
-        <translation type="unfinished"></translation>
-    </message>
-    <message>
-        <source>In addition to dedicated modulators, Monstro allows oscillator 3 to be modulated by the output of oscillator 2. 
-
-PM means phase modulation: Oscillator 3&apos;s phase is modulated by oscillator 2. It differs from frequency modulation in that the phase changes are not cumulative. </source>
-        <translation type="unfinished"></translation>
-    </message>
-    <message>
-        <source>Select the waveform for LFO 1. 
-&quot;Random&quot; and &quot;Random smooth&quot; are special waveforms: they produce random output, where the rate of the LFO controls how often the state of the LFO changes. The smooth version interpolates between these states with cosine interpolation. These random modes can be used to give &quot;life&quot; to your presets - add some of that analog unpredictability... </source>
-        <translation type="unfinished"></translation>
-    </message>
-    <message>
-        <source>Select the waveform for LFO 2. 
-&quot;Random&quot; and &quot;Random smooth&quot; are special waveforms: they produce random output, where the rate of the LFO controls how often the state of the LFO changes. The smooth version interpolates between these states with cosine interpolation. These random modes can be used to give &quot;life&quot; to your presets - add some of that analog unpredictability... </source>
-        <translation type="unfinished"></translation>
-    </message>
-    <message>
-        <source>Attack causes the LFO to come on gradually from the start of the note. </source>
-        <translation type="unfinished"></translation>
-    </message>
-    <message>
-        <source>Rate sets the speed of the LFO, measured in milliseconds per cycle. Can be synced to tempo. </source>
-        <translation type="unfinished"></translation>
-    </message>
-    <message>
-        <source>PHS controls the phase offset of the LFO. </source>
-        <translation type="unfinished"></translation>
-    </message>
-    <message>
-        <source>PRE, or pre-delay, delays the start of the envelope from the start of the note. 0 means no delay. </source>
-        <translation type="unfinished"></translation>
-    </message>
-    <message>
-        <source>ATT, or attack, controls how fast the envelope ramps up at start, measured in milliseconds. A value of 0 means instant. </source>
-        <translation type="unfinished"></translation>
-    </message>
-    <message>
-        <source>HOLD controls how long the envelope stays at peak after the attack phase. </source>
-        <translation type="unfinished"></translation>
-    </message>
-    <message>
-        <source>DEC, or decay, controls how fast the envelope falls off from its peak, measured in milliseconds it would take to go from peak to zero. The actual decay may be shorter if sustain is used. </source>
-        <translation type="unfinished"></translation>
-    </message>
-    <message>
-        <source>SUS, or sustain, controls the sustain level of the envelope. The decay phase will not go below this level as long as the note is held. </source>
-        <translation type="unfinished"></translation>
-    </message>
-    <message>
-        <source>REL, or release, controls how long the release is for the note, measured in how long it would take to fall from peak to zero. Actual release may be shorter, depending on at what phase the note is released. </source>
-        <translation type="unfinished"></translation>
-    </message>
-    <message>
-        <source>The slope knob controls the curve or shape of the envelope. A value of 0 creates straight rises and falls. Negative values create curves that start slowly, peak quickly and fall of slowly again. Positive values create curves that start and end quickly, and stay longer near the peaks. </source>
-        <translation type="unfinished"></translation>
-    </message>
-</context>
-<context>
-    <name>NesInstrument</name>
-    <message>
-        <source>Channel 1 Coarse detune</source>
-        <translation type="unfinished"></translation>
-    </message>
-    <message>
-        <source>Channel 1 Volume</source>
-        <translation type="unfinished"></translation>
-    </message>
-    <message>
-        <source>Channel 1 Envelope length</source>
-        <translation type="unfinished"></translation>
-    </message>
-    <message>
-        <source>Channel 1 Duty cycle</source>
-        <translation type="unfinished"></translation>
-    </message>
-    <message>
-        <source>Channel 1 Sweep amount</source>
-        <translation type="unfinished"></translation>
-    </message>
-    <message>
-        <source>Channel 1 Sweep rate</source>
-        <translation type="unfinished"></translation>
-    </message>
-    <message>
-        <source>Channel 2 Coarse detune</source>
-        <translation type="unfinished"></translation>
-    </message>
-    <message>
-        <source>Channel 2 Volume</source>
-        <translation type="unfinished"></translation>
-    </message>
-    <message>
-        <source>Channel 2 Envelope length</source>
-        <translation type="unfinished"></translation>
-    </message>
-    <message>
-        <source>Channel 2 Duty cycle</source>
-        <translation type="unfinished"></translation>
-    </message>
-    <message>
-        <source>Channel 2 Sweep amount</source>
-        <translation type="unfinished"></translation>
-    </message>
-    <message>
-        <source>Channel 2 Sweep rate</source>
-        <translation type="unfinished"></translation>
-    </message>
-    <message>
-        <source>Channel 3 Coarse detune</source>
-        <translation type="unfinished"></translation>
-    </message>
-    <message>
-        <source>Channel 3 Volume</source>
-        <translation type="unfinished"></translation>
-    </message>
-    <message>
-        <source>Channel 4 Volume</source>
-        <translation type="unfinished"></translation>
-    </message>
-    <message>
-        <source>Channel 4 Envelope length</source>
-        <translation type="unfinished"></translation>
-    </message>
-    <message>
-        <source>Channel 4 Noise frequency</source>
-        <translation type="unfinished"></translation>
-    </message>
-    <message>
-        <source>Channel 4 Noise frequency sweep</source>
-        <translation type="unfinished"></translation>
-    </message>
-    <message>
-        <source>Master volume</source>
-        <translation type="unfinished">Volume global</translation>
-    </message>
-    <message>
-        <source>Vibrato</source>
-        <translation type="unfinished">Vibrato</translation>
-    </message>
-</context>
-<context>
-    <name>OscillatorObject</name>
-    <message>
-        <source>Osc %1 volume</source>
-        <translation>Volume do oscilador %1</translation>
-    </message>
-    <message>
-        <source>Osc %1 panning</source>
-        <translation>Panorámica do oscilador %1</translation>
-    </message>
-    <message>
-        <source>Osc %1 coarse detuning</source>
-        <translation>Desafinación bruta do oscilador %1</translation>
-    </message>
-    <message>
-        <source>Osc %1 fine detuning left</source>
-        <translation>Desafinación fina esquerda do oscilador %1</translation>
-    </message>
-    <message>
-        <source>Osc %1 fine detuning right</source>
-        <translation>Desafinación fina dereita do oscilador %1</translation>
-    </message>
-    <message>
-        <source>Osc %1 phase-offset</source>
-        <translation>Desprazamento da fase do oscilador %1</translation>
-    </message>
-    <message>
-        <source>Osc %1 stereo phase-detuning</source>
-        <translation>Desafinación de fase en estéreo do oscilador %1</translation>
-    </message>
-    <message>
-        <source>Osc %1 wave shape</source>
-        <translation>Forma da onda do oscilador %1</translation>
-    </message>
-    <message>
-        <source>Modulation type %1</source>
-        <translation>Tipo de modulación %1</translation>
-    </message>
-    <message>
-        <source>Osc %1 waveform</source>
-        <translation>Forma de onda do oscilador %1</translation>
-    </message>
-    <message>
-        <source>Osc %1 harmonic</source>
-        <translation type="unfinished"></translation>
-    </message>
-</context>
-<context>
-    <name>PatmanView</name>
-    <message>
-        <source>Open other patch</source>
-        <translation>Abrir outro parche</translation>
-    </message>
-    <message>
-        <source>Click here to open another patch-file. Loop and Tune settings are not reset.</source>
-        <translation>Prema aquí para abrir outro ficheiro de parche. A configuración dos bucles e a afinación non se restauran.</translation>
-    </message>
-    <message>
-        <source>Loop</source>
-        <translation>Bucle</translation>
-    </message>
-    <message>
-        <source>Loop mode</source>
-        <translation>Modo de bucle</translation>
-    </message>
-    <message>
-        <source>Here you can toggle the Loop mode. If enabled, PatMan will use the loop information available in the file.</source>
-        <translation>Aquí pódese alternar entre modos de bucle. Cando está activado, o PatMan emprega a información sobre o bucle dispoñíbel no ficheiro.</translation>
-    </message>
-    <message>
-        <source>Tune</source>
-        <translation>Afinación</translation>
-    </message>
-    <message>
-        <source>Tune mode</source>
-        <translation>Modo de afinación</translation>
-    </message>
-    <message>
-        <source>Here you can toggle the Tune mode. If enabled, PatMan will tune the sample to match the note&apos;s frequency.</source>
-        <translation>Aquí pódese alternar entre modos de afinación. Cando está activado o Patman afina a mostra para que coincida coa frecuencia da nota.</translation>
-    </message>
-    <message>
-        <source>No file selected</source>
-        <translation>Non escolleu ningún ficheiro</translation>
-    </message>
-    <message>
-        <source>Open patch file</source>
-        <translation>Abrir un ficheiro de parches</translation>
-    </message>
-    <message>
-        <source>Patch-Files (*.pat)</source>
-        <translation>Ficheiros de parches (*.pat)</translation>
-    </message>
-</context>
-<context>
-    <name>PatternView</name>
-    <message>
-        <source>double-click to open this pattern in piano-roll
-use mouse wheel to set volume of a step</source>
-        <translation>faga duplo clic para abrir este padrón na pianola
-empregue a roda do rato para modificar o volume un paso</translation>
-    </message>
-    <message>
-        <source>Open in piano-roll</source>
-        <translation>Abrir na pianola</translation>
-    </message>
-    <message>
-        <source>Clear all notes</source>
-        <translation>Limpar todas as notas</translation>
-    </message>
-    <message>
-        <source>Reset name</source>
-        <translation>Restaurar o nome</translation>
-    </message>
-    <message>
-        <source>Change name</source>
-        <translation>Mudar o nome</translation>
-    </message>
-    <message>
-        <source>Add steps</source>
-        <translation>Engadir pasos</translation>
-    </message>
-    <message>
-        <source>Remove steps</source>
-        <translation>Eliminar pasos</translation>
-    </message>
-</context>
-<context>
-    <name>PeakController</name>
-    <message>
-        <source>Peak Controller</source>
-        <translation>Controlador de picos</translation>
-    </message>
-    <message>
-        <source>Peak Controller Bug</source>
-        <translation type="unfinished"></translation>
-    </message>
-    <message>
-        <source>Due to a bug in older version of LMMS, the peak controllers may not be connect properly. Please ensure that peak controllers are connected properly and re-save this file. Sorry for any inconvenience caused.</source>
-        <translation type="unfinished"></translation>
-    </message>
-</context>
-<context>
-    <name>PeakControllerDialog</name>
-    <message>
-        <source>PEAK</source>
-        <translation>PICO</translation>
-    </message>
-    <message>
-        <source>LFO Controller</source>
-        <translation>Controlador do LFO</translation>
-    </message>
-</context>
-<context>
-    <name>PeakControllerEffectControlDialog</name>
-    <message>
-        <source>BASE</source>
-        <translation>BASE</translation>
-    </message>
-    <message>
-        <source>Base amount:</source>
-        <translation>Cantidade base:</translation>
-    </message>
-    <message>
-        <source>Modulation amount:</source>
-        <translation>Cantidade de modulación:</translation>
-    </message>
-    <message>
-        <source>Attack:</source>
-        <translation>Ataque:</translation>
-    </message>
-    <message>
-        <source>Release:</source>
-        <translation>Relaxamento:</translation>
-    </message>
-    <message>
-        <source>AMNT</source>
-        <translation type="unfinished"></translation>
-    </message>
-    <message>
-        <source>MULT</source>
-        <translation type="unfinished"></translation>
-    </message>
-    <message>
-        <source>Amount Multiplicator:</source>
-        <translation type="unfinished"></translation>
-    </message>
-    <message>
-        <source>ATCK</source>
-        <translation type="unfinished"></translation>
-    </message>
-    <message>
-        <source>DCAY</source>
-        <translation type="unfinished"></translation>
-    </message>
-</context>
-<context>
-    <name>PeakControllerEffectControls</name>
-    <message>
-        <source>Base value</source>
-        <translation>Valor base</translation>
-    </message>
-    <message>
-        <source>Modulation amount</source>
-        <translation>Cantidade de modulación</translation>
-    </message>
-    <message>
-        <source>Attack</source>
-        <translation>Ataque</translation>
-    </message>
-    <message>
-        <source>Release</source>
-        <translation>Relaxamento</translation>
-    </message>
-    <message>
-        <source>Mute output</source>
-        <translation>Silenciar a saída</translation>
-    </message>
-    <message>
-        <source>Abs Value</source>
-        <translation type="unfinished"></translation>
-    </message>
-    <message>
-        <source>Amount Multiplicator</source>
-        <translation type="unfinished"></translation>
-    </message>
-</context>
-<context>
-    <name>PianoRoll</name>
-    <message>
-        <source>Play/pause current pattern (Space)</source>
-        <translation>Reproducir/Deter o padrón actual (Espazo)</translation>
-    </message>
-    <message>
-        <source>Stop playing of current pattern (Space)</source>
-        <translation>Parar a execución do padrón actual (Espazo)</translation>
-    </message>
-    <message>
-        <source>Cut selected notes (Ctrl+X)</source>
-        <translation>Recortar as notas escollidas (Ctrl+X)</translation>
-    </message>
-    <message>
-        <source>Copy selected notes (Ctrl+C)</source>
-        <translation>Copiar as notas escollidas (Ctrl+C)</translation>
-    </message>
-    <message>
-        <source>Paste notes from clipboard (Ctrl+V)</source>
-        <translation>Apegar as notas do porta-retallos (Ctrl+V)</translation>
-    </message>
-    <message>
-        <source>Piano-Roll - no pattern</source>
-        <translation>Pianola - non hai ningún padrón</translation>
-    </message>
-    <message>
-        <source>Piano-Roll - %1</source>
-        <translation>Pianola - %1</translation>
-    </message>
-    <message>
-        <source>Please open a pattern by double-clicking on it!</source>
-        <translation>Abra un padrón facendo duplo clic nel!</translation>
-    </message>
-    <message>
-        <source>Record notes from MIDI-device/channel-piano</source>
-        <translation>Gravar notas dun dispositivo MIDI/piano de canle</translation>
-    </message>
-    <message>
-        <source>Record notes from MIDI-device/channel-piano while playing song or BB track</source>
-        <translation>Gravar notas dun dispositivo MIDI/piano de canle mentres se reproduce a canción ou pista de ritmos/liña do baixo</translation>
-    </message>
-    <message>
-        <source>Draw mode (Shift+D)</source>
-        <translation>Modo de debuxo (Maiúsculas+D)</translation>
-    </message>
-    <message>
-        <source>Erase mode (Shift+E)</source>
-        <translation>Modo de borrado (Maiúsculas+E)</translation>
-    </message>
-    <message>
-        <source>Select mode (Shift+S)</source>
-        <translation>Modo de selección (Maiúscula+S)</translation>
-    </message>
-    <message>
-        <source>Last note</source>
-        <translation>Última nota</translation>
-    </message>
-    <message>
-        <source>Click here to play the current pattern. This is useful while editing it. The pattern is automatically looped when its end is reached.</source>
-        <translation>Prema aquí para reproducir este padrón. Isto é útil mentres se edita. O padrón repítese en bucle automaticamente ao chegar ao final.</translation>
-    </message>
-    <message>
-        <source>Click here to record notes from a MIDI-device or the virtual test-piano of the according channel-window to the current pattern. When recording all notes you play will be written to this pattern and you can play and edit them afterwards.</source>
-        <translation>Prema aquí para gravar notas desde un dispositivo MIDI ou desde o piano de proba virtual da xanela da canle correspondente no padrón actual. As notas tocadas ao gravar escríbense neste padrón e despois pódense editar.</translation>
-    </message>
-    <message>
-        <source>Click here to record notes from a MIDI-device or the virtual test-piano of the according channel-window to the current pattern. When recording all notes you play will be written to this pattern and you will hear the song or BB track in the background.</source>
-        <translation>Prema aquí para gravar notas desde un dispositivo MIDI ou desde o piano de proba virtual da xanela da canle correspondente no padrón actual. As notas tocadas ao gravar escríbense neste padrón e escóitase a canción ou pista de ritmos/liña do baixo no fondo.</translation>
-    </message>
-    <message>
-        <source>Click here to stop playback of current pattern.</source>
-        <translation>Prema aquí para parar a reprodución deste padrón.</translation>
-    </message>
-    <message>
-        <source>Click here and the selected notes will be cut into the clipboard. You can paste them anywhere in any pattern by clicking on the paste button.</source>
-        <translation>Prema aquí e os valores escollidos recórtanse e van para o porta-retallos. Pódeos apegar en calquera lugar de calquera padrón premendo o botón de apegar.</translation>
-    </message>
-    <message>
-        <source>Click here and the selected notes will be copied into the clipboard. You can paste them anywhere in any pattern by clicking on the paste button.</source>
-        <translation>Prema aquí e os valores escollidos cópianse no porta-retallos. Pódeos apegar en calquera lugar de calquera padrón premendo o botón de apegar.</translation>
-    </message>
-    <message>
-        <source>Click here and the notes from the clipboard will be pasted at the first visible measure.</source>
-        <translation>Prema aquí e os valores do porta-retallos apegaranse no primeiro compás visíbel.</translation>
-    </message>
-    <message>
-        <source>Note lock</source>
-        <translation>Bloqueo de notas</translation>
-    </message>
-    <message>
-        <source>Note Volume</source>
-        <translation>Volume das notas</translation>
-    </message>
-    <message>
-        <source>Note Panning</source>
-        <translation>Panormámica das notas</translation>
-    </message>
-    <message>
-        <source>Detune mode (Shift+T)</source>
-        <translation>Modo de desafinación (Maiúsculas+T)</translation>
-    </message>
-    <message>
-        <source>Click here and draw mode will be activated. In this mode you can add, resize and move notes. This is the default mode which is used most of the time. You can also press &apos;Shift+D&apos; on your keyboard to activate this mode. In this mode, hold Ctrl to temporarily go into select mode.</source>
-        <translation>Prema aquí e o activarase o modo de debuxo. Neste modo pode engadir e mover valores individuais. Este é o modo por omisión que se emprega a maior parte do tempo. Tamén pode premer «Maiúsculas+D» no teclado para activar este modo. Neste modo, manteña Ctrl para ir temporalmente ao modo de selección.</translation>
-    </message>
-    <message>
-        <source>Click here and erase mode will be activated. In this mode you can erase notes. You can also press &apos;Shift+E&apos; on your keyboard to activate this mode.</source>
-        <translation>Prema aquí e activarase o modo de borrado. Neste modo pódense borrar valores individuais. Tamén pode premer «Maiúsculas+E» no teclado para activar este modo.</translation>
-    </message>
-    <message>
-        <source>Click here and select mode will be activated. In this mode you can select notes. Alternatively, you can hold Ctrl in draw mode to temporarily use select mode.</source>
-        <translation>Prema aquí e activarase o modo de borrado. Neste modo pódense borrar valores individuais. Como alternativa pode premer Ctrl no modo de debuxo para empregar temporalmente o modo de selección.</translation>
-    </message>
-    <message>
-        <source>Click here and detune mode will be activated. In this mode you can click a note to open its automation detuning. You can utilize this to slide notes from one to another. You can also press &apos;Shift+T&apos; on your keyboard to activate this mode.</source>
-        <translation>Prema aquí e actívase o modo de desafinación.Neste modo pódese premer unhanota para abrir a súa desafinación de automatización. Pódese empregar isto para escorregar entre as notas. Tamén se pode premer «Maiúsculas+T» no teclado para activar este mdo.</translation>
-    </message>
-    <message>
-        <source>Mark/unmark current semitone</source>
-        <translation type="unfinished"></translation>
-    </message>
-    <message>
-        <source>Mark current scale</source>
-        <translation type="unfinished"></translation>
-    </message>
-    <message>
-        <source>Mark current chord</source>
-        <translation type="unfinished"></translation>
-    </message>
-    <message>
-        <source>Unmark all</source>
-        <translation type="unfinished"></translation>
-    </message>
-    <message>
-        <source>No scale</source>
-        <translation type="unfinished"></translation>
-    </message>
-    <message>
-        <source>No chord</source>
-        <translation type="unfinished"></translation>
-    </message>
-    <message>
-        <source>This controls the magnification of an axis. It can be helpful to choose magnification for a specific task. For ordinary editing, the magnification should be fitted to your smallest notes. </source>
-        <translation type="unfinished"></translation>
-    </message>
-    <message>
-        <source>The &apos;Q&apos; stands for quantization, and controls the grid size notes and control points snap to. With smaller quantization values, you can draw shorter notes in Piano Roll, and more exact control points in the Automation Editor.</source>
-        <translation type="unfinished"></translation>
-    </message>
-    <message>
-        <source>This lets you select the length of new notes. &apos;Last Note&apos; means that LMMS will use the note length of the note you last edited</source>
-        <translation type="unfinished"></translation>
-    </message>
-    <message>
-        <source>The feature is directly connected to the context-menu on the virtual keyboard, to the left in Piano Roll. After you have chosen the scale you want in this drop-down menu, you can right click on a desired key in the virtual keyboard, and then choose &apos;Mark current Scale&apos;. LMMS will highlight all notes that belongs to the chosen scale, and in the key you have selected!</source>
-        <translation type="unfinished"></translation>
-    </message>
-    <message>
-        <source>Let you select a chord which LMMS then can draw or highlight.You can find the most common chords in this drop-down menu. After you have selected a chord, click anywhere to place the chord, and right click on the virtual keyboard to open context menu and highlight the chord. To return to single note placement, you need to choose &apos;No chord&apos; in this drop-down menu.</source>
-        <translation type="unfinished"></translation>
-    </message>
-    <message>
-        <source>Volume: %1%</source>
-        <translation type="unfinished"></translation>
-    </message>
-    <message>
-        <source>Panning: %1% left</source>
-        <translation type="unfinished"></translation>
-    </message>
-    <message>
-        <source>Panning: %1% right</source>
-        <translation type="unfinished"></translation>
-    </message>
-    <message>
-        <source>Panning: center</source>
-        <translation type="unfinished"></translation>
-    </message>
-    <message>
-        <source>Please enter a new value between %1 and %2:</source>
-        <translation type="unfinished">Introduza un valor novo entre %1 e %2:</translation>
-    </message>
-</context>
-<context>
-    <name>PianoView</name>
     <message>
         <source>Base note</source>
         <translation>Nota base</translation>
@@ -5830,242 +4949,6 @@
         <translation type="unfinished"></translation>
     </message>
     <message>
-<<<<<<< HEAD
-=======
-        <source>Click here, if you want to control VST-plugin from host.</source>
-        <translation type="unfinished"></translation>
-    </message>
-    <message>
-        <source>Open VST-plugin preset</source>
-        <translation type="unfinished"></translation>
-    </message>
-    <message>
-        <source>Click here, if you want to open another *.fxp, *.fxb VST-plugin preset.</source>
-        <translation type="unfinished"></translation>
-    </message>
-    <message>
-        <source>Previous (-)</source>
-        <translation type="unfinished"></translation>
-    </message>
-    <message>
-        <source>Click here, if you want to switch to another VST-plugin preset program.</source>
-        <translation type="unfinished"></translation>
-    </message>
-    <message>
-        <source>Save preset</source>
-        <translation type="unfinished">Gardar as predefinicións</translation>
-    </message>
-    <message>
-        <source>Click here, if you want to save current VST-plugin preset program.</source>
-        <translation type="unfinished"></translation>
-    </message>
-    <message>
-        <source>Next (+)</source>
-        <translation type="unfinished"></translation>
-    </message>
-    <message>
-        <source>Click here to select presets that are currently loaded in VST.</source>
-        <translation type="unfinished"></translation>
-    </message>
-    <message>
-        <source>Preset</source>
-        <translation type="unfinished">Predefinición</translation>
-    </message>
-    <message>
-        <source>by </source>
-        <translation type="unfinished"></translation>
-    </message>
-    <message>
-        <source> - VST plugin control</source>
-        <translation type="unfinished"></translation>
-    </message>
-</context>
-<context>
-    <name>VstEffectControlDialog</name>
-    <message>
-        <source>Show/hide</source>
-        <translation type="unfinished"></translation>
-    </message>
-    <message>
-        <source>Control VST-plugin from LMMS host</source>
-        <translation type="unfinished"></translation>
-    </message>
-    <message>
-        <source>Click here, if you want to control VST-plugin from host.</source>
-        <translation type="unfinished"></translation>
-    </message>
-    <message>
-        <source>Open VST-plugin preset</source>
-        <translation type="unfinished"></translation>
-    </message>
-    <message>
-        <source>Click here, if you want to open another *.fxp, *.fxb VST-plugin preset.</source>
-        <translation type="unfinished"></translation>
-    </message>
-    <message>
-        <source>Previous (-)</source>
-        <translation type="unfinished"></translation>
-    </message>
-    <message>
-        <source>Click here, if you want to switch to another VST-plugin preset program.</source>
-        <translation type="unfinished"></translation>
-    </message>
-    <message>
-        <source>Next (+)</source>
-        <translation type="unfinished"></translation>
-    </message>
-    <message>
-        <source>Click here to select presets that are currently loaded in VST.</source>
-        <translation type="unfinished"></translation>
-    </message>
-    <message>
-        <source>Save preset</source>
-        <translation type="unfinished">Gardar as predefinicións</translation>
-    </message>
-    <message>
-        <source>Click here, if you want to save current VST-plugin preset program.</source>
-        <translation type="unfinished"></translation>
-    </message>
-    <message>
-        <source>Effect by: </source>
-        <translation type="unfinished"></translation>
-    </message>
-    <message>
-        <source>&amp;nbsp;&amp;nbsp;&amp;nbsp;&amp;nbsp;&amp;nbsp;&amp;nbsp;&amp;nbsp;&lt;br /&gt;</source>
-        <translation type="unfinished"></translation>
-    </message>
-</context>
-<context>
-    <name>VstPlugin</name>
-    <message>
-        <source>Loading plugin</source>
-        <translation>A cargar un engadido</translation>
-    </message>
-    <message>
-        <source>Open Preset</source>
-        <translation type="unfinished"></translation>
-    </message>
-    <message>
-        <source>Vst Plugin Preset (*.fxp *.fxb)</source>
-        <translation type="unfinished"></translation>
-    </message>
-    <message>
-        <source>: default</source>
-        <translation type="unfinished"></translation>
-    </message>
-    <message>
-        <source>&quot;</source>
-        <translation type="unfinished"></translation>
-    </message>
-    <message>
-        <source>&apos;</source>
-        <translation type="unfinished"></translation>
-    </message>
-    <message>
-        <source>Save Preset</source>
-        <translation type="unfinished"></translation>
-    </message>
-    <message>
-        <source>.fxp</source>
-        <translation type="unfinished"></translation>
-    </message>
-    <message>
-        <source>.FXP</source>
-        <translation type="unfinished"></translation>
-    </message>
-    <message>
-        <source>.FXB</source>
-        <translation type="unfinished"></translation>
-    </message>
-    <message>
-        <source>.fxb</source>
-        <translation type="unfinished"></translation>
-    </message>
-    <message>
-        <source>Please wait while loading VST plugin...</source>
-        <translation type="unfinished"></translation>
-    </message>
-    <message>
-        <source>Failed loading VST plugin</source>
-        <translation type="unfinished"></translation>
-    </message>
-    <message>
-        <source>The VST plugin %1 could not be loaded for some reason.</source>
-        <translation type="unfinished"></translation>
-    </message>
-</context>
-<context>
-    <name>WatsynInstrument</name>
-    <message>
-        <source>Volume A1</source>
-        <translation type="unfinished"></translation>
-    </message>
-    <message>
-        <source>Volume A2</source>
-        <translation type="unfinished"></translation>
-    </message>
-    <message>
-        <source>Volume B1</source>
-        <translation type="unfinished"></translation>
-    </message>
-    <message>
-        <source>Volume B2</source>
-        <translation type="unfinished"></translation>
-    </message>
-    <message>
-        <source>Panning A1</source>
-        <translation type="unfinished"></translation>
-    </message>
-    <message>
-        <source>Panning A2</source>
-        <translation type="unfinished"></translation>
-    </message>
-    <message>
-        <source>Panning B1</source>
-        <translation type="unfinished"></translation>
-    </message>
-    <message>
-        <source>Panning B2</source>
-        <translation type="unfinished"></translation>
-    </message>
-    <message>
-        <source>Freq. multiplier A1</source>
-        <translation type="unfinished"></translation>
-    </message>
-    <message>
-        <source>Freq. multiplier A2</source>
-        <translation type="unfinished"></translation>
-    </message>
-    <message>
-        <source>Freq. multiplier B1</source>
-        <translation type="unfinished"></translation>
-    </message>
-    <message>
-        <source>Freq. multiplier B2</source>
-        <translation type="unfinished"></translation>
-    </message>
-    <message>
-        <source>Left detune A1</source>
-        <translation type="unfinished"></translation>
-    </message>
-    <message>
-        <source>Left detune A2</source>
-        <translation type="unfinished"></translation>
-    </message>
-    <message>
-        <source>Left detune B1</source>
-        <translation type="unfinished"></translation>
-    </message>
-    <message>
-        <source>Left detune B2</source>
-        <translation type="unfinished"></translation>
-    </message>
-    <message>
-        <source>Right detune A1</source>
-        <translation type="unfinished"></translation>
-    </message>
-    <message>
->>>>>>> eb2c47f8
         <source>Right detune A2</source>
         <translation type="unfinished"></translation>
     </message>
