CMAKE_MINIMUM_REQUIRED(VERSION 3.3)

PROJECT(lmms)

SET(CMAKE_MODULE_PATH "${CMAKE_SOURCE_DIR}/cmake/modules" ${CMAKE_MODULE_PATH})

IF(COMMAND CMAKE_POLICY)
	CMAKE_POLICY(SET CMP0005 NEW)
	CMAKE_POLICY(SET CMP0003 NEW)
	IF (CMAKE_MAJOR_VERSION GREATER 2)
		CMAKE_POLICY(SET CMP0026 NEW)
		CMAKE_POLICY(SET CMP0045 NEW)
		CMAKE_POLICY(SET CMP0050 OLD)
	ENDIF()
	CMAKE_POLICY(SET CMP0020 NEW)
ENDIF(COMMAND CMAKE_POLICY)

INCLUDE(CheckSubmodules)
INCLUDE(AddFileDependencies)
INCLUDE(CheckIncludeFiles)
INCLUDE(FindPkgConfig)
INCLUDE(GenerateExportHeader)

STRING(TOUPPER          "${CMAKE_PROJECT_NAME}" PROJECT_NAME_UCASE)

SET(PROJECT_YEAR 2018)

SET(PROJECT_AUTHOR      "LMMS Developers")
SET(PROJECT_URL         "https://lmms.io")
SET(PROJECT_EMAIL       "lmms-devel@lists.sourceforge.net")
SET(PROJECT_DESCRIPTION "${PROJECT_NAME_UCASE} - Free music production software")
SET(PROJECT_COPYRIGHT   "2008-${PROJECT_YEAR} ${PROJECT_AUTHOR}")
SET(VERSION_MAJOR       "1")
SET(VERSION_MINOR       "2")
SET(VERSION_RELEASE     "0")
SET(VERSION_STAGE       "rc6")
SET(VERSION_BUILD       "0")
SET(VERSION             "${VERSION_MAJOR}.${VERSION_MINOR}.${VERSION_RELEASE}")
IF(VERSION_STAGE)
	SET(VERSION     "${VERSION}-${VERSION_STAGE}")
ENDIF()
IF(VERSION_BUILD)
	SET(VERSION     "${VERSION}.${VERSION_BUILD}")
ENDIF()

# Override version information for non-base builds
INCLUDE(VersionInfo)
INCLUDE(DetectMachine)

OPTION(WANT_ALSA	"Include ALSA (Advanced Linux Sound Architecture) support" ON)
OPTION(WANT_CALF	"Include CALF LADSPA plugins" ON)
OPTION(WANT_CAPS	"Include C* Audio Plugin Suite (LADSPA plugins)" ON)
OPTION(WANT_CARLA	"Include Carla plugin" ON)
OPTION(WANT_CMT		"Include Computer Music Toolkit LADSPA plugins" ON)
OPTION(WANT_JACK	"Include JACK (Jack Audio Connection Kit) support" ON)
OPTION(WANT_WEAKJACK	"Loosely link JACK libraries" ON)
OPTION(WANT_MP3LAME	"Include MP3/Lame support" ON)
OPTION(WANT_OGGVORBIS	"Include OGG/Vorbis support" ON)
OPTION(WANT_PULSEAUDIO	"Include PulseAudio support" ON)
OPTION(WANT_PORTAUDIO	"Include PortAudio support" ON)
OPTION(WANT_SNDIO	"Include sndio support" ON)
OPTION(WANT_SOUNDIO	"Include libsoundio support" ON)
OPTION(WANT_SDL		"Include SDL (Simple DirectMedia Layer) support" ON)
OPTION(WANT_SF2		"Include SoundFont2 player plugin" ON)
OPTION(WANT_GIG		"Include GIG player plugin" ON)
OPTION(WANT_STK		"Include Stk (Synthesis Toolkit) support" ON)
OPTION(WANT_SWH		"Include Steve Harris's LADSPA plugins" ON)
OPTION(WANT_TAP		"Include Tom's Audio Processing LADSPA plugins" ON)
OPTION(WANT_VST		"Include VST support" ON)
OPTION(WANT_VST_NOWINE	"Include partial VST support (without wine)" OFF)
OPTION(WANT_WINMM	"Include WinMM MIDI support" OFF)
OPTION(WANT_DEBUG_FPE	"Debug floating point exceptions" OFF)


IF(LMMS_BUILD_APPLE)
	SET(WANT_ALSA OFF)
	SET(WANT_PULSEAUDIO OFF)
	SET(WANT_VST OFF)
	SET(STATUS_ALSA "<not supported on this platform>")
	SET(STATUS_PULSEAUDIO "<not supported on this platform>")
	SET(STATUS_APPLEMIDI "OK")
ELSE(LMMS_BUILD_APPLE)
	SET(STATUS_APPLEMIDI "<not supported on this platform>")
ENDIF(LMMS_BUILD_APPLE)


IF(LMMS_BUILD_WIN32)
	SET(WANT_ALSA OFF)
	SET(WANT_JACK OFF)
	SET(WANT_PULSEAUDIO OFF)
	SET(WANT_PORTAUDIO OFF)
	SET(WANT_SNDIO OFF)
	SET(WANT_SOUNDIO OFF)
	SET(WANT_WINMM ON)
	SET(LMMS_HAVE_WINMM TRUE)
	SET(STATUS_ALSA "<not supported on this platform>")
	SET(STATUS_JACK "<not supported on this platform>")
	SET(STATUS_PULSEAUDIO "<not supported on this platform>")
	SET(STATUS_PORTAUDIO "<disabled on this platform>")
	SET(STATUS_SOUNDIO "<disabled in this release>")
	SET(STATUS_WINMM "OK")
	SET(STATUS_APPLEMIDI "<not supported on this platform>")
ELSE(LMMS_BUILD_WIN32)
	SET(STATUS_WINMM "<not supported on this platform>")
ENDIF(LMMS_BUILD_WIN32)


# TODO: Fix linking issues with msys debug builds
IF(LMMS_BUILD_MSYS AND CMAKE_BUILD_TYPE STREQUAL "Debug")
	SET(WANT_GIG OFF)
	SET(WANT_STK OFF)
	SET(WANT_SWH OFF)
	SET(STATUS_GIG "not built as requested")
	SET(STATUS_STK "not built as requested")
ENDIF()

SET(CMAKE_CXX_STANDARD_REQUIRED ON)

CHECK_INCLUDE_FILES(stdint.h LMMS_HAVE_STDINT_H)
CHECK_INCLUDE_FILES(stdlib.h LMMS_HAVE_STDLIB_H)
CHECK_INCLUDE_FILES(pthread.h LMMS_HAVE_PTHREAD_H)
CHECK_INCLUDE_FILES(semaphore.h LMMS_HAVE_SEMAPHORE_H)
CHECK_INCLUDE_FILES(unistd.h LMMS_HAVE_UNISTD_H)
CHECK_INCLUDE_FILES(sys/types.h LMMS_HAVE_SYS_TYPES_H)
CHECK_INCLUDE_FILES(sys/ipc.h LMMS_HAVE_SYS_IPC_H)
CHECK_INCLUDE_FILES(sys/shm.h LMMS_HAVE_SYS_SHM_H)
CHECK_INCLUDE_FILES(sys/time.h LMMS_HAVE_SYS_TIME_H)
CHECK_INCLUDE_FILES(sys/times.h LMMS_HAVE_SYS_TIMES_H)
CHECK_INCLUDE_FILES(sched.h LMMS_HAVE_SCHED_H)
CHECK_INCLUDE_FILES(sys/soundcard.h LMMS_HAVE_SYS_SOUNDCARD_H)
CHECK_INCLUDE_FILES(soundcard.h LMMS_HAVE_SOUNDCARD_H)
CHECK_INCLUDE_FILES(fcntl.h LMMS_HAVE_FCNTL_H)
CHECK_INCLUDE_FILES(sys/ioctl.h LMMS_HAVE_SYS_IOCTL_H)
CHECK_INCLUDE_FILES(ctype.h LMMS_HAVE_CTYPE_H)
CHECK_INCLUDE_FILES(string.h LMMS_HAVE_STRING_H)
CHECK_INCLUDE_FILES(process.h LMMS_HAVE_PROCESS_H)
CHECK_INCLUDE_FILES(locale.h LMMS_HAVE_LOCALE_H)

LIST(APPEND CMAKE_PREFIX_PATH "${CMAKE_INSTALL_PREFIX}")

FIND_PACKAGE(Qt5 COMPONENTS Core Gui Widgets Xml REQUIRED)
FIND_PACKAGE(Qt5 COMPONENTS LinguistTools QUIET)

INCLUDE_DIRECTORIES(
	${Qt5Core_INCLUDE_DIRS}
	${Qt5Gui_INCLUDE_DIRS}
	${Qt5Widgets_INCLUDE_DIRS}
	${Qt5Xml_INCLUDE_DIRS}
)

SET(QT_LIBRARIES
	Qt5::Core
	Qt5::Gui
	Qt5::Widgets
	Qt5::Xml
)

IF(LMMS_BUILD_LINUX)
    FIND_PACKAGE(Qt5 COMPONENTS X11Extras REQUIRED)
    LIST(APPEND QT_LIBRARIES Qt5::X11Extras)
ENDIF()

# Resolve Qt5::qmake to full path for use in packaging scripts
GET_TARGET_PROPERTY(QT_QMAKE_EXECUTABLE "${Qt5Core_QMAKE_EXECUTABLE}" IMPORTED_LOCATION)

FIND_PACKAGE(Qt5Test)
SET(QT_QTTEST_LIBRARY Qt5::Test)

# check for libsndfile
FIND_PACKAGE(SndFile REQUIRED)
IF(NOT SNDFILE_FOUND)
	MESSAGE(FATAL_ERROR "LMMS requires libsndfile1 and libsndfile1-dev >= 1.0.18 - please install, remove CMakeCache.txt and try again!")
ENDIF()
# check if we can use SF_SET_COMPRESSION_LEVEL
IF(NOT SNDFILE_VERSION VERSION_LESS 1.0.26)
	SET(LMMS_HAVE_SF_COMPLEVEL TRUE)
ENDIF()

IF(WANT_CALF)
	SET(LMMS_HAVE_CALF TRUE)
	SET(STATUS_CALF "OK")
ELSE(WANT_CALF)
	SET(STATUS_CALF "not built as requested")
ENDIF(WANT_CALF)

IF(WANT_CAPS)
	SET(LMMS_HAVE_CAPS TRUE)
	SET(STATUS_CAPS "OK")
ELSE(WANT_CAPS)
	SET(STATUS_CAPS "not built as requested")
ENDIF(WANT_CAPS)

IF(WANT_CMT)
	SET(LMMS_HAVE_CMT TRUE)
	SET(STATUS_CMT "OK")
ELSE(WANT_CMT)
	SET(STATUS_CMT "not built as requested")
ENDIF(WANT_CMT)

IF(WANT_SWH)
	SET(LMMS_HAVE_SWH TRUE)
	SET(STATUS_SWH "OK")
ELSE(WANT_SWH)
	SET(STATUS_SWH "not built as requested")
ENDIF(WANT_SWH)

IF(WANT_TAP)
	SET(LMMS_HAVE_TAP TRUE)
	SET(STATUS_TAP "OK")
ELSE(WANT_TAP)
	SET(STATUS_TAP "not built as requested")
ENDIF(WANT_TAP)


# check for CARLA
IF(WANT_CARLA)
	PKG_CHECK_MODULES(CARLA carla-native-plugin)
	# look for carla under old name
	IF(NOT CARLA_FOUND)
		PKG_CHECK_MODULES(CARLA carla-standalone>=1.9.5)
	ENDIF()
	IF(CARLA_FOUND)
		SET(LMMS_HAVE_CARLA TRUE)
		SET(STATUS_CARLA "OK")
	ELSE(CARLA_FOUND)
		SET(STATUS_CARLA "not found, please install the latest carla")
	ENDIF(CARLA_FOUND)
ENDIF(WANT_CARLA)


# check for SDL2
IF(WANT_SDL)
	SET(SDL2_BUILDING_LIBRARY TRUE)
	FIND_PACKAGE(SDL2)
	IF(SDL2_FOUND)
		SET(LMMS_HAVE_SDL TRUE)
		SET(LMMS_HAVE_SDL2 TRUE)
		SET(STATUS_SDL "OK, using SDL2")
		SET(SDL_INCLUDE_DIR "")
		SET(SDL_LIBRARY "")
	ELSE()
		SET(SDL2_INCLUDE_DIR "")
		SET(SDL2_LIBRARY "")
	ENDIF()
ENDIF()

# fallback to SDL1
IF(WANT_SDL AND NOT LMMS_HAVE_SDL2)
	# Fallback to SDL1.2
	SET(SDL_BUILDING_LIBRARY TRUE)
	FIND_PACKAGE(SDL)
	IF(SDL_FOUND)
		SET(LMMS_HAVE_SDL TRUE)
		SET(STATUS_SDL "OK, using SDL1.2")
		# fix mingw since 53abd65
		IF(NOT SDL_INCLUDE_DIR)
			SET(SDL_INCLUDE_DIR "${CMAKE_FIND_ROOT_PATH}/include")
		ENDIF()

	ELSE()
		SET(STATUS_SDL "not found, please install libsdl2-dev (or similar) "
			"if you require SDL support")
		SET(SDL_INCLUDE_DIR "")
		SET(SDL_LIBRARY "")
	ENDIF()
ENDIF()

# check for Stk
IF(WANT_STK)
	FIND_PACKAGE(STK)
	IF(STK_FOUND)
		SET(LMMS_HAVE_STK TRUE)
		SET(STATUS_STK "OK")
	ELSE(STK_FOUND)
		SET(STK_INCLUDE_DIR "")
		SET(STATUS_STK "not found, please install libstk0-dev (or similar) "
			"if you require the Mallets instrument")
	ENDIF(STK_FOUND)
ENDIF(WANT_STK)


# check for PortAudio
IF(WANT_PORTAUDIO)
	FIND_PACKAGE(Portaudio)
	IF(PORTAUDIO_FOUND)
		SET(LMMS_HAVE_PORTAUDIO TRUE)
		SET(STATUS_PORTAUDIO "OK")
	ELSE(PORTAUDIO_FOUND)
		SET(STATUS_PORTAUDIO "not found, please install portaudio19-dev (or similar, version >= 1.9) "
			"if you require PortAudio support")
	ENDIF(PORTAUDIO_FOUND)
ENDIF(WANT_PORTAUDIO)

# check for libsoundio
IF(WANT_SOUNDIO)
  FIND_PACKAGE(SoundIo)
  IF(SOUNDIO_FOUND)
	SET(LMMS_HAVE_SOUNDIO TRUE)
	SET(STATUS_SOUNDIO "OK")
	INCLUDE_DIRECTORIES("${SOUNDIO_INCLUDE_DIR}")
  ELSE(SOUNDIO_FOUND)
	SET(SOUNDIO_INCLUDE_DIR "")
	SET(STATUS_SOUNDIO "not found, please install libsoundio if you require libsoundio support")
	SET(SOUNDIO_LIBRARY "")
  ENDIF(SOUNDIO_FOUND)
ENDIF(WANT_SOUNDIO)


# check for PulseAudio
IF(WANT_PULSEAUDIO)
	FIND_PACKAGE(PulseAudio)
	IF(PULSEAUDIO_FOUND)
		SET(LMMS_HAVE_PULSEAUDIO TRUE)
		SET(STATUS_PULSEAUDIO "OK")
	ELSE(PULSEAUDIO_FOUND)
		SET(STATUS_PULSEAUDIO "not found, please install libpulse-dev (or similar) "
			"if you require PulseAudio support")
	ENDIF(PULSEAUDIO_FOUND)
ENDIF(WANT_PULSEAUDIO)
IF(NOT LMMS_HAVE_PULSEAUDIO)
	SET(PULSEAUDIO_INCLUDE_DIR "")
	SET(PULSEAUDIO_LIBRARIES "")
ENDIF(NOT LMMS_HAVE_PULSEAUDIO)


# check for MP3/Lame-libraries
IF(WANT_MP3LAME)
	FIND_PACKAGE(Lame)
	IF(LAME_FOUND)
		SET(LMMS_HAVE_MP3LAME TRUE)
		SET(STATUS_MP3LAME "OK")
	ELSE(LAME_FOUND)
		SET(STATUS_MP3LAME "not found, please install libmp3lame-dev (or similar)")
		SET(LAME_LIBRARIES "")
		SET(LAME_INCLUDE_DIRS "")
	ENDIF(LAME_FOUND)
ELSE(WANT_MP3LAME)
	SET(STATUS_MP3LAME "Disabled for build")
ENDIF(WANT_MP3LAME)

# check for OGG/Vorbis-libraries
IF(WANT_OGGVORBIS)
	FIND_PACKAGE(OggVorbis)
	IF(OGGVORBIS_FOUND)
		SET(LMMS_HAVE_OGGVORBIS TRUE)
		SET(STATUS_OGGVORBIS "OK")
	ELSE(OGGVORBIS_FOUND)
		SET(STATUS_OGGVORBIS "not found, libogg-dev and libvorbis-dev (or similar) "
			"is highly recommended")
	ENDIF(OGGVORBIS_FOUND)
ENDIF(WANT_OGGVORBIS)


# check whether to enable OSS-support
IF(LMMS_HAVE_SOUNDCARD_H OR LMMS_HAVE_SYS_SOUNDCARD_H)
	SET(LMMS_HAVE_OSS TRUE)
	SET(STATUS_OSS "OK")
ELSE(LMMS_HAVE_SOUNDCARD_H OR LMMS_HAVE_SYS_SOUNDCARD_H)
	SET(STATUS_OSS "<not found or not supported on this platform>")
ENDIF(LMMS_HAVE_SOUNDCARD_H OR LMMS_HAVE_SYS_SOUNDCARD_H)


# check for ALSA
IF(WANT_ALSA)
	FIND_PACKAGE(Alsa)
	IF(ALSA_FOUND)
		SET(LMMS_HAVE_ALSA TRUE)
		SET(STATUS_ALSA "OK")
	ELSE(ALSA_FOUND)
		SET(STATUS_ALSA "not found, please install libasound2-dev (or similar) "
			"if you require ALSA support")
	ENDIF(ALSA_FOUND)
ENDIF(WANT_ALSA)
IF(NOT LMMS_HAVE_ALSA)
	SET(ASOUND_LIBRARY "")
ENDIF(NOT LMMS_HAVE_ALSA)


# check for JACK
IF(WANT_JACK)
	PKG_CHECK_MODULES(JACK jack>=0.77)
	IF(JACK_FOUND)
		IF(WANT_WEAKJACK)
			SET(LMMS_HAVE_WEAKJACK TRUE)
			SET(WEAKJACK_INCLUDE_DIRS ${CMAKE_SOURCE_DIR}/src/3rdparty/weakjack/weakjack)
			SET(STATUS_JACK "OK (weak linking enabled)")
			# use dlsym instead
			SET(JACK_LIBRARIES ${CMAKE_DL_LIBS})
		ELSE()
			SET(STATUS_JACK "OK")
		ENDIF()
		SET(LMMS_HAVE_JACK TRUE)
	ELSE(JACK_FOUND)
		SET(JACK_INCLUDE_DIRS "")
		SET(STATUS_JACK "not found, please install libjack0.100.0-dev (or similar) "
			"if you require JACK support")
	ENDIF(JACK_FOUND)
ENDIF(WANT_JACK)

# check for FFTW3F-library
FIND_PACKAGE(FFTW COMPONENTS fftw3f REQUIRED)

# check for FLTK
FIND_PACKAGE(FLTK)
IF(FLTK_FOUND)
	SET(STATUS_ZYN "OK")
ELSE()
	SET(STATUS_ZYN "not found, please install fltk")
ENDIF()

# check for Fluidsynth
IF(WANT_SF2)
	PKG_CHECK_MODULES(FLUIDSYNTH fluidsynth>=1.0.7)
	IF(FLUIDSYNTH_FOUND)
		SET(LMMS_HAVE_FLUIDSYNTH TRUE)
		SET(STATUS_FLUIDSYNTH "OK")
	ELSE(FLUIDSYNTH_FOUND)
		SET(STATUS_FLUIDSYNTH "not found, libfluidsynth-dev (or similar)"
			"is highly recommended")
	ENDIF(FLUIDSYNTH_FOUND)
ENDIF(WANT_SF2)

# check for libgig
If(WANT_GIG)
	PKG_CHECK_MODULES(GIG gig)
	IF(GIG_FOUND)
		SET(LMMS_HAVE_GIG TRUE)
		SET(STATUS_GIG "OK")
	ELSE(GIG_FOUND)
		SET(STATUS_GIG "not found, libgig needed for decoding .gig files")
	ENDIF(GIG_FOUND)
ENDIF(WANT_GIG)

# check for pthreads
IF(LMMS_BUILD_LINUX OR LMMS_BUILD_APPLE OR LMMS_BUILD_OPENBSD)
	FIND_PACKAGE(Threads)
ENDIF(LMMS_BUILD_LINUX OR LMMS_BUILD_APPLE OR LMMS_BUILD_OPENBSD)

<<<<<<< HEAD
# check for sndio (openbsd only, roaraudio won't work yet)
FIND_PACKAGE(Sndio)
IF(LMMS_BUILD_OPENBSD AND SNDIO_FOUND)
	SET(LMMS_HAVE_SNDIO TRUE)
	SET(STATUS_SNDIO "OK")
ELSE()
	SET(STATUS_SNDIO "<not found or not supported on this platform>")
	SET(SNDIO_LIBRARY "")
ENDIF()
=======
IF(WANT_SNDIO)
	FIND_PACKAGE(Sndio)
	IF(SNDIO_FOUND)
		SET(LMMS_HAVE_SNDIO TRUE)
        	SET(STATUS_SNDIO "OK")
    	ELSE()
        	SET(STATUS_SNDIO "<not found or not supported on this platform>")
	ENDIF(SNDIO_FOUND)
ENDIF(WANT_SNDIO)
>>>>>>> dd7b0865

# check for WINE
IF(WANT_VST)
	FIND_PACKAGE(Wine)
	IF(WINE_FOUND)
		SET(LMMS_SUPPORT_VST TRUE)
		IF(WINE_LIBRARY_FIX)
			SET(STATUS_VST "OK, with workaround linking ${WINE_LIBRARY_FIX}")
		ELSE()
			SET(STATUS_VST "OK")
		ENDIF()
	ELSEIF(WANT_VST_NOWINE)
		SET(LMMS_SUPPORT_VST TRUE)
		SET(STATUS_VST "OK")
	ELSE(WINE_FOUND)
		SET(STATUS_VST "not found, please install (lib)wine-dev (or similar) - 64 bit systems additionally need gcc-multilib and g++-multilib")
	ENDIF(WINE_FOUND)
ENDIF(WANT_VST)
IF(LMMS_BUILD_WIN32)
	SET(LMMS_SUPPORT_VST TRUE)
	SET(STATUS_VST "OK")
ENDIF(LMMS_BUILD_WIN32)

IF(WANT_DEBUG_FPE)
	IF(LMMS_BUILD_LINUX OR LMMS_BUILD_APPLE)
		SET(LMMS_DEBUG_FPE TRUE)
		SET (STATUS_DEBUG_FPE "Enabled")
	ELSE()
		SET (STATUS_DEBUG_FPE "Wanted but disabled due to unsupported platform")
	ENDIF()
ELSE()
	SET (STATUS_DEBUG_FPE "Disabled")
ENDIF(WANT_DEBUG_FPE)

# check for libsamplerate
FIND_PACKAGE(Samplerate 0.1.8 MODULE REQUIRED)

# set compiler flags
IF(CMAKE_CXX_COMPILER_ID MATCHES "GNU|Clang")
	SET(WERROR_FLAGS "-Wall -Werror=unused-function -Wno-sign-compare -Wno-strict-overflow")
	OPTION(USE_WERROR "Add -werror to the build flags. Stops the build on warnings" OFF)
	IF(${USE_WERROR})
		SET(WERROR_FLAGS "${WERROR_FLAGS} -Werror")
	ENDIF()

	# Due to a regression in gcc-4.8.X, we need to disable array-bounds check
	IF (CMAKE_COMPILER_IS_GNUCXX AND ((CMAKE_CXX_COMPILER_VERSION VERSION_EQUAL "4.8.0") OR (CMAKE_CXX_COMPILER_VERSION VERSION_GREATER "4.8.0") OR LMMS_BUILD_WIN32))
		SET(WERROR_FLAGS "${WERROR_FLAGS} -Wno-array-bounds")
	ENDIF()
ELSEIF(MSVC)
	# Remove any existing /W flags
	STRING(REGEX REPLACE "/W[0-4]" "" CMAKE_CXX_FLAGS ${CMAKE_CXX_FLAGS})
	SET(WERROR_FLAGS "/W2")
	IF(${USE_WERROR})
		SET(WERROR_FLAGS "${WERROR_FLAGS} /WX")
	ENDIF()
ENDIF()


IF(NOT CMAKE_BUILD_TYPE)
	message(STATUS "Setting build type to 'Release' as none was specified.")
	set(CMAKE_BUILD_TYPE Release CACHE STRING "Choose the type of build." FORCE)
	# Set the possible values of build type for cmake-gui
	SET_PROPERTY(CACHE CMAKE_BUILD_TYPE PROPERTY STRINGS "Debug" "Release"
		"MinSizeRel" "RelWithDebInfo")
ENDIF()

SET(CMAKE_C_FLAGS "${WERROR_FLAGS} ${CMAKE_C_FLAGS}")
SET(CMAKE_CXX_FLAGS "${WERROR_FLAGS} ${CMAKE_CXX_FLAGS}")
SET(CMAKE_C_FLAGS_DEBUG "${CMAKE_C_FLAGS_DEBUG} -DLMMS_DEBUG")
SET(CMAKE_CXX_FLAGS_DEBUG "${CMAKE_CXX_FLAGS_DEBUG} -DLMMS_DEBUG")


# people simply updating git will still have this and mess up build with it
FILE(REMOVE include/lmmsconfig.h)

FILE(GLOB LMMS_INCLUDES "${CMAKE_SOURCE_DIR}/include/*.h")
LIST(SORT LMMS_INCLUDES)

# Get list of all committers from git history, ordered by number of commits.
# The CONTRIBUTORS file is used by AboutDialog. This information can be provided
# with -DCONTRIBUTORS=/path/to/CONTRIBUTORS instead. For instance, to generate
# this file for version 1.1.3, the command is:
# 	git shortlog -sne v1.1.3 | cut -c8-
FIND_PACKAGE(Git)
IF(GIT_FOUND AND NOT CONTRIBUTORS)
	SET(CONTRIBUTORS "${CMAKE_BINARY_DIR}/CONTRIBUTORS")
	EXECUTE_PROCESS(
		COMMAND "${GIT_EXECUTABLE}" shortlog -sne
		COMMAND cut -c8-
		OUTPUT_FILE "${CONTRIBUTORS}"
		WORKING_DIRECTORY "${CMAKE_SOURCE_DIR}"
		TIMEOUT 1)
ENDIF()

# we somehow have to make LMMS-binary depend on MOC-files
ADD_FILE_DEPENDENCIES("${CMAKE_BINARY_DIR}/lmmsconfig.h")

IF(CMAKE_CXX_COMPILER_ID MATCHES "GNU|Clang")
	IF(WIN32)
		SET(CMAKE_CXX_FLAGS "${CMAKE_CXX_FLAGS} -Wno-attributes")
	ELSE(WIN32)
		SET(CMAKE_CXX_FLAGS "${CMAKE_CXX_FLAGS} -fPIC -DPIC")
	ENDIF(WIN32)
ENDIF()

# use ccache
include(CompileCache)

# make sub-directories
ADD_SUBDIRECTORY(cmake)
ADD_SUBDIRECTORY(src)
ADD_SUBDIRECTORY(plugins)
ADD_SUBDIRECTORY(tests)
ADD_SUBDIRECTORY(data)
ADD_SUBDIRECTORY(doc)

# post-install tasks
ADD_SUBDIRECTORY(cmake/postinstall)

ADD_CUSTOM_COMMAND(OUTPUT "${CMAKE_BINARY_DIR}/lmms.1.gz"
				COMMAND gzip -c ${CMAKE_SOURCE_DIR}/doc/lmms.1 > ${CMAKE_BINARY_DIR}/lmms.1.gz
				DEPENDS "${CMAKE_SOURCE_DIR}/doc/lmms.1"
				COMMENT "Generating lmms.1.gz"
				VERBATIM)


ADD_CUSTOM_TARGET(manpage ALL
				DEPENDS "${CMAKE_BINARY_DIR}/lmms.1.gz")

# install headers

IF(LMMS_BUILD_LINUX)
	INSTALL(FILES ${LMMS_INCLUDES}
		"${CMAKE_BINARY_DIR}/lmmsconfig.h"
		"${CMAKE_BINARY_DIR}/lmmsversion.h"
		"${CMAKE_SOURCE_DIR}/src/gui/embed.cpp"
		DESTINATION "${CMAKE_INSTALL_PREFIX}/include/lmms/")
ENDIF(LMMS_BUILD_LINUX)

# package ZynAddSubFX into win32 build
IF(LMMS_BUILD_WIN32)
	IF(EXISTS "${CMAKE_SOURCE_DIR}/extras")
		ADD_SUBDIRECTORY("${CMAKE_SOURCE_DIR}/extras/data/presets")
		FILE(GLOB ZASF_BINARIES
			"${CMAKE_SOURCE_DIR}/extras/plugins/zynaddsubfx/zynaddsubfx.dll"
			"${CMAKE_SOURCE_DIR}/extras/plugins/zynaddsubfx/remote_zynaddsubfx.exe")
		LIST(SORT ZASF_BINARIES)
		INSTALL(FILES "${ZASF_BINARIES}" DESTINATION "${PLUGIN_DIR}")
	ENDIF(EXISTS "${CMAKE_SOURCE_DIR}/extras")
ENDIF(LMMS_BUILD_WIN32)

#
# add distclean-target
#
ADD_CUSTOM_TARGET(distclean
			COMMAND make clean
			COMMAND rm -rf `find -name cmake_install.cmake` `find -name Makefile` `find -type d -name CMakeFiles` CMakeCache.txt lmmsconfig.h lmms.1.gz)

#
# add tarball-target
#
SET(TMP "lmms-${VERSION}")
ADD_CUSTOM_TARGET(dist
			COMMAND make clean
			COMMAND rm -rf "${TMP}"
			COMMAND mkdir -p "${TMP}"
			COMMAND cp CMakeLists.txt LICENSE.txt INSTALL.txt README.md "${TMP}"
			COMMAND cp -r buildtools cmake data doc include plugins src "${TMP}"
			COMMAND rm -rf `find "${TMP}" -name cmake_install.cmake` `find "${TMP}" -name Makefile` `find "${TMP}" -type d -name CMakeFiles` "${TMP}/CMakeCache.txt"
			COMMAND tar cjf lmms-${VERSION}-src.tar.bz2 "${TMP}"
			COMMAND rm -rf "${TMP}")


#
# add uninstall-target
#
ADD_CUSTOM_TARGET(uninstall
	COMMAND ${CMAKE_COMMAND} -DCMAKE_INSTALL_PREFIX="${CMAKE_INSTALL_PREFIX}" -P "${CMAKE_CURRENT_SOURCE_DIR}/cmake/uninstall.cmake"
)


#
# display configuration information
#

MESSAGE("\n"
"Installation Summary\n"
"--------------------\n"
"* Install Directory           : ${CMAKE_INSTALL_PREFIX}\n"
)

MESSAGE(
"Supported audio interfaces\n"
"--------------------------\n"
"* ALSA                        : ${STATUS_ALSA}\n"
"* JACK                        : ${STATUS_JACK}\n"
"* OSS                         : ${STATUS_OSS}\n"
"* Sndio                       : ${STATUS_SNDIO}\n"
"* PortAudio                   : ${STATUS_PORTAUDIO}\n"
"* libsoundio                  : ${STATUS_SOUNDIO}\n"
"* PulseAudio                  : ${STATUS_PULSEAUDIO}\n"
"* SDL                         : ${STATUS_SDL}\n"
)

MESSAGE(
"Supported MIDI interfaces\n"
"-------------------------\n"
"* ALSA                        : ${STATUS_ALSA}\n"
"* OSS                         : ${STATUS_OSS}\n"
"* Sndio                       : ${STATUS_SNDIO}\n"
"* JACK                        : ${STATUS_JACK}\n"
"* WinMM                       : ${STATUS_WINMM}\n"
"* AppleMidi                   : ${STATUS_APPLEMIDI}\n"
)

MESSAGE(
"Supported file formats for project export\n"
"-----------------------------------------\n"
"* WAVE                        : OK\n"
"* FLAC                        : OK\n"
"* OGG/VORBIS                  : ${STATUS_OGGVORBIS}\n"
"* MP3/Lame                    : ${STATUS_MP3LAME}\n"
)

MESSAGE(
"Optional plugins\n"
"----------------\n"
"* ZynAddSubFX instrument      : ${STATUS_ZYN}\n"
"* Carla Patchbay & Rack       : ${STATUS_CARLA}\n"
"* SoundFont2 player           : ${STATUS_FLUIDSYNTH}\n"
"* Stk Mallets                 : ${STATUS_STK}\n"
"* VST-instrument hoster       : ${STATUS_VST}\n"
"* VST-effect hoster           : ${STATUS_VST}\n"
"* CALF LADSPA plugins         : ${STATUS_CALF}\n"
"* CAPS LADSPA plugins         : ${STATUS_CAPS}\n"
"* CMT LADSPA plugins          : ${STATUS_CMT}\n"
"* TAP LADSPA plugins          : ${STATUS_TAP}\n"
"* SWH LADSPA plugins          : ${STATUS_SWH}\n"
"* GIG player                  : ${STATUS_GIG}\n"
)

MESSAGE(
"Developer options\n"
"-----------------------------------------\n"
"* Debug FP exceptions         : ${STATUS_DEBUG_FPE}\n"
)

MESSAGE(
"\n"
"-----------------------------------------------------------------\n"
"IMPORTANT:\n"
"after installing missing packages, remove CMakeCache.txt before\n"
"running cmake again!\n"
"-----------------------------------------------------------------\n"
"\n\n")

SET(CMAKE_INSTALL_SYSTEM_RUNTIME_DESTINATION "${BIN_DIR}")
INCLUDE(InstallRequiredSystemLibraries)<|MERGE_RESOLUTION|>--- conflicted
+++ resolved
@@ -436,17 +436,7 @@
 	FIND_PACKAGE(Threads)
 ENDIF(LMMS_BUILD_LINUX OR LMMS_BUILD_APPLE OR LMMS_BUILD_OPENBSD)
 
-<<<<<<< HEAD
-# check for sndio (openbsd only, roaraudio won't work yet)
-FIND_PACKAGE(Sndio)
-IF(LMMS_BUILD_OPENBSD AND SNDIO_FOUND)
-	SET(LMMS_HAVE_SNDIO TRUE)
-	SET(STATUS_SNDIO "OK")
-ELSE()
-	SET(STATUS_SNDIO "<not found or not supported on this platform>")
-	SET(SNDIO_LIBRARY "")
-ENDIF()
-=======
+# check for sndio (roaraudio won't work yet)
 IF(WANT_SNDIO)
 	FIND_PACKAGE(Sndio)
 	IF(SNDIO_FOUND)
@@ -456,7 +446,6 @@
         	SET(STATUS_SNDIO "<not found or not supported on this platform>")
 	ENDIF(SNDIO_FOUND)
 ENDIF(WANT_SNDIO)
->>>>>>> dd7b0865
 
 # check for WINE
 IF(WANT_VST)
