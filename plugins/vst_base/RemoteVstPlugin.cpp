--- conflicted
+++ resolved
@@ -454,6 +454,15 @@
 {
 	switch( _m.id )
 	{
+
+#ifdef LMMS_EMBED_VST_X11
+		case IdShowUI:
+			ShowWindow( m_window, SW_SHOWNORMAL );
+			UpdateWindow( m_window );
+			break;
+#endif
+
+#ifndef LMMS_EMBED_VST
 		case IdShowUI:
 			initEditor();
 			break;
@@ -477,6 +486,7 @@
 			sendMessage( message( IdIsUIVisible )
 						.addInt( m_window ? 1 : 0 ) );
 			break;
+#endif
 
 		case IdVstLoadPlugin:
 			init( _m.getString() );
@@ -566,11 +576,6 @@
 
 			break;
 		}
-
-		case IdShowUI:
-			ShowWindow( m_window, SW_SHOWNORMAL );
-			UpdateWindow( m_window );
-			break;
 
 		default:
 			return RemotePluginClient::processMessage( _m );
@@ -662,23 +667,7 @@
 	}
 
 
-<<<<<<< HEAD
 	if( !m_registeredWindowClass )
-=======
-	WNDCLASS wc;
-	wc.style = CS_HREDRAW | CS_VREDRAW;
-	wc.lpfnWndProc = DefWindowProc;
-	wc.cbClsExtra = 0;
-	wc.cbWndExtra = 0;
-	wc.hInstance = hInst;
-	wc.hIcon = LoadIcon( NULL, IDI_APPLICATION );
-	wc.hCursor = LoadCursor( NULL, IDC_ARROW );
-	wc.hbrBackground = NULL;
-	wc.lpszMenuName = NULL;
-	wc.lpszClassName = "LVSL";
-
-	if( !RegisterClass( &wc ) )
->>>>>>> bd334755
 	{
 		WNDCLASS wc;
 		wc.style = CS_HREDRAW | CS_VREDRAW;
@@ -688,7 +677,7 @@
 		wc.hInstance = hInst;
 		wc.hIcon = LoadIcon( NULL, IDI_APPLICATION );
 		wc.hCursor = LoadCursor( NULL, IDC_ARROW );
-		wc.hbrBackground = (HBRUSH) GetStockObject( BLACK_BRUSH );
+		wc.hbrBackground = NULL;
 		wc.lpszMenuName = NULL;
 		wc.lpszClassName = "LVSL";
 
@@ -726,10 +715,10 @@
 						SWP_NOMOVE | SWP_NOZORDER );
 	pluginDispatch( effEditTop );
 
-<<<<<<< HEAD
+#ifndef LMMS_EMBED_VST_X11
 	ShowWindow( m_window, SW_SHOWNORMAL );
-=======
->>>>>>> bd334755
+#endif
+
 #ifdef LMMS_BUILD_LINUX
 	m_windowID = (intptr_t) GetProp( m_window, "__wine_x11_whole_window" );
 #else
