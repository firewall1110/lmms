/* Nes.cpp - A NES instrument plugin for LMMS
 *                        
 * Copyright (c) 2014 Vesa Kivimäki
 * Copyright (c) 2004-2014 Tobias Doerffel <tobydox/at/users.sourceforge.net>
 *
 * This file is part of LMMS - https://lmms.io
 *
 * This program is free software; you can redistribute it and/or
 * modify it under the terms of the GNU General Public
 * License as published by the Free Software Foundation; either
 * version 2 of the License, or (at your option) any later version.
 *
 * This program is distributed in the hope that it will be useful,
 * but WITHOUT ANY WARRANTY; without even the implied warranty of
 * MERCHANTABILITY or FITNESS FOR A PARTICULAR PURPOSE.  See the GNU
 * General Public License for more details.
 *
 * You should have received a copy of the GNU General Public
 * License along with this program (see COPYING); if not, write to the
 * Free Software Foundation, Inc., 51 Franklin Street, Fifth Floor,
 * Boston, MA 02110-1301 USA.
 *
 */

#include <QDomElement>

#include "Nes.h"
#include "Engine.h"
#include "InstrumentTrack.h"
#include "templates.h"
#include "ToolTip.h"
#include "Song.h"
#include "lmms_math.h"
#include "interpolation.h"
#include "Mixer.h"
#include "Oscillator.h"

#include "embed.h"
#include "plugin_export.h"

extern "C"
{

Plugin::Descriptor PLUGIN_EXPORT nes_plugin_descriptor =
{
	STRINGIFY( PLUGIN_NAME ),
	"Nescaline",
	QT_TRANSLATE_NOOP( "pluginBrowser",
				"A NES-like synthesizer" ),
	"Vesa Kivimäki <contact/dot/diizy/at/nbl/dot/fi>",
	0x0100,
	Plugin::Instrument,
	new PluginPixmapLoader( "logo" ),
	NULL,
	NULL
} ;

}


NesObject::NesObject( NesInstrument * nes, const sample_rate_t samplerate, NotePlayHandle * nph ) :
	m_parent( nes ),
	m_samplerate( samplerate ),
	m_nph( nph )
{
	m_pitchUpdateCounter = 0;
	m_pitchUpdateFreq = wavelength( 60.0f );	
	
	m_LFSR = LFSR_INIT;
	
	m_ch1Counter = 0;
	m_ch2Counter = 0;
	m_ch3Counter = 0;
	m_ch4Counter = 0;
	
	m_ch1EnvCounter = 0;
	m_ch2EnvCounter = 0;
	m_ch4EnvCounter = 0;
	
	m_ch1EnvValue = 15;
	m_ch2EnvValue = 15;
	m_ch4EnvValue = 15;
	
	m_ch1SweepCounter = 0;
	m_ch2SweepCounter = 0;
	m_ch4SweepCounter = 0;
	
	m_12Last = 0.0f;
	m_34Last = 0.0f;
	
	m_maxWlen = wavelength( MIN_FREQ );
	
	m_nsf = NES_SIMPLE_FILTER * ( m_samplerate / 44100.0 );
	
	m_lastNoteFreq = 0;
	m_lastNoiseFreq = -1.0f; // value that is always different than noisefreq so it gets updated at start
	
	m_vibratoPhase = 0;
	
	updatePitch();
}


NesObject::~NesObject()
{
}


void NesObject::renderOutput( sampleFrame * buf, fpp_t frames )
{
	////////////////////////////////
	//	                          //
	//  variables for processing  //
	//                            //
	////////////////////////////////
	
	bool ch1Enabled = m_parent->m_ch1Enabled.value();
	bool ch2Enabled = m_parent->m_ch2Enabled.value();
	bool ch3Enabled = m_parent->m_ch3Enabled.value();
	bool ch4Enabled = m_parent->m_ch4Enabled.value();
	
	float ch1DutyCycle = DUTY_CYCLE[ m_parent->m_ch1DutyCycle.value() ];
	int ch1EnvLen = wavelength( floorf( 240.0 / ( m_parent->m_ch1EnvLen.value() + 1 ) ) );
	bool ch1EnvLoop = m_parent->m_ch1EnvLooped.value();
	
	float ch2DutyCycle = DUTY_CYCLE[ m_parent->m_ch2DutyCycle.value() ];
	int ch2EnvLen = wavelength( floorf( 240.0 / ( m_parent->m_ch2EnvLen.value() + 1 ) ) );
	bool ch2EnvLoop = m_parent->m_ch2EnvLooped.value();
	
	int ch4EnvLen = wavelength( floorf( 240.0 / ( m_parent->m_ch4EnvLen.value() + 1 ) ) );
	bool ch4EnvLoop = m_parent->m_ch4EnvLooped.value();
	
	// processing variables for operators
	int ch1;
	int ch2;
	int ch3;
	int ch4;
	
	// levels for generators (used for dc offset compensation)
	int ch1Level;
	int ch2Level;
	int ch3Level;
	int ch4Level;
	
	int ch1SweepRate = wavelength( floorf( 120.0 / ( m_parent->m_ch1SweepRate.value() + 1 ) ) );
	int ch2SweepRate = wavelength( floorf( 120.0 / ( m_parent->m_ch2SweepRate.value() + 1 ) ) );
	int ch4SweepRate = wavelength( floorf( 60.0f / ( 8.0f - qAbs( m_parent->m_ch4Sweep.value() ) ) ) );

	int ch1Sweep = static_cast<int>( m_parent->m_ch1SweepAmt.value() * -1.0 );
	int ch2Sweep = static_cast<int>( m_parent->m_ch2SweepAmt.value() * -1.0 );

	int ch4Sweep = 0;
	if( m_parent->m_ch4Sweep.value() != 0.0f )
	{
		ch4Sweep = m_parent->m_ch4Sweep.value() > 0.0f
			? -1
			: 1;
	}

	// the amounts are inverted so we correct them here
	if( ch1Sweep > 0 )
	{
		ch1Sweep = 8 - ch1Sweep;
	}
	if( ch1Sweep < 0 )
	{
		ch1Sweep = -8 - ch1Sweep;
	}

	if( ch2Sweep > 0 )
	{
		ch2Sweep = 8 - ch2Sweep;
	}
	if( ch2Sweep < 0 )
	{
		ch2Sweep = -8 - ch2Sweep;
	}
	
		
	// start framebuffer loop
		
	for( f_cnt_t f = 0; f < frames; f++ )
	{
		////////////////////////////////
		//	                          //
		//        pitch update        //
		//                            //
		////////////////////////////////
		
		m_pitchUpdateCounter++;
		if( m_pitchUpdateCounter >= m_pitchUpdateFreq )
		{
			updatePitch();
			m_pitchUpdateCounter = 0;
		}


		////////////////////////////////
		//	                          //
		//        channel 1           //
		//                            //
		////////////////////////////////

		// render pulse wave
		if( m_wlen1 <= m_maxWlen && m_wlen1 >= MIN_WLEN && ch1Enabled )
		{
			ch1Level = m_parent->m_ch1EnvEnabled.value()
				? static_cast<int>( ( m_parent->m_ch1Volume.value() * m_ch1EnvValue ) / 15.0 )
				: static_cast<int>( m_parent->m_ch1Volume.value() );
			ch1 = m_ch1Counter > m_wlen1 * ch1DutyCycle 
				? 0
				: ch1Level;
		}
		else ch1 = ch1Level = 0;
		
		// update sweep
		m_ch1SweepCounter++;
		if( m_ch1SweepCounter >= ch1SweepRate )
		{
			m_ch1SweepCounter = 0;
			if( m_parent->m_ch1SweepEnabled.value() && m_wlen1 <= m_maxWlen && m_wlen1 >= MIN_WLEN )
			{
				// check if the sweep goes up or down
				if( ch1Sweep > 0 )
				{
					m_wlen1 += m_wlen1 >> qAbs( ch1Sweep );
				}
				if( ch1Sweep < 0 )
				{
					m_wlen1 -= m_wlen1 >> qAbs( ch1Sweep );
					m_wlen1--;  // additional minus 1 for ch1 only
				}
			}
		}
					
		// update framecounters
		m_ch1Counter++;
		m_ch1Counter = m_wlen1 ? m_ch1Counter % m_wlen1 : 0;

		m_ch1EnvCounter++;
		if( m_ch1EnvCounter >= ch1EnvLen )
		{
			m_ch1EnvCounter = 0;
			m_ch1EnvValue--;
			if( m_ch1EnvValue < 0 )
			{
				m_ch1EnvValue = ch1EnvLoop ? 15	: 0;
			}
		}
	

		////////////////////////////////
		//	                          //
		//        channel 2           //
		//                            //
		////////////////////////////////

		// render pulse wave
		if( m_wlen2 <= m_maxWlen && m_wlen2 >= MIN_WLEN && ch2Enabled )
		{
			ch2Level = m_parent->m_ch2EnvEnabled.value()
				? static_cast<int>( ( m_parent->m_ch2Volume.value() * m_ch2EnvValue ) / 15.0 )
				: static_cast<int>( m_parent->m_ch2Volume.value() );
			ch2 = m_ch2Counter > m_wlen2 * ch2DutyCycle 
				? 0
				: ch2Level;
		}
		else ch2 = ch2Level = 0;
		
		// update sweep
		m_ch2SweepCounter++;
		if( m_ch2SweepCounter >= ch2SweepRate )
		{
			m_ch2SweepCounter = 0;
			if( m_parent->m_ch2SweepEnabled.value() && m_wlen2 <= m_maxWlen && m_wlen2 >= MIN_WLEN )
			{				
				// check if the sweep goes up or down
				if( ch2Sweep > 0 )
				{
					m_wlen2 += m_wlen2 >> qAbs( ch2Sweep );
				}
				if( ch2Sweep < 0 )
				{
					m_wlen2 -= m_wlen2 >> qAbs( ch2Sweep );
				}
			}
		}
					
		// update framecounters
		m_ch2Counter++;
		m_ch2Counter = m_wlen2 ? m_ch2Counter % m_wlen2 : 0;
		
		m_ch2EnvCounter++;
		if( m_ch2EnvCounter >= ch2EnvLen )
		{
			m_ch2EnvCounter = 0;
			m_ch2EnvValue--;
			if( m_ch2EnvValue < 0 )
			{
				m_ch2EnvValue = ch2EnvLoop
					? 15
					: 0;
			}
		}
		
		
		////////////////////////////////
		//	                          //
		//        channel 3           //
		//                            //
		////////////////////////////////		
		
		// make sure we don't overflow
		m_ch3Counter = m_wlen3 ? m_ch3Counter % m_wlen3 : 0;
		
		// render triangle wave
		if( m_wlen3 <= m_maxWlen && ch3Enabled )
		{
			ch3Level = static_cast<int>( m_parent->m_ch3Volume.value() );
			ch3 = m_wlen3 ? TRIANGLE_WAVETABLE[ ( m_ch3Counter * 32 ) / m_wlen3 ] : 0;
			ch3 = ( ch3 * ch3Level ) / 15;
		}
		else ch3 = ch3Level = 0;
		
		m_ch3Counter++;
		
		
		////////////////////////////////
		//	                          //
		//        channel 4           //
		//                            //
		////////////////////////////////			
		
		// render pseudo noise 
		if( ch4Enabled )
		{
			ch4Level = m_parent->m_ch4EnvEnabled.value()
				? ( static_cast<int>( m_parent->m_ch4Volume.value() ) * m_ch4EnvValue ) / 15
				: static_cast<int>( m_parent->m_ch4Volume.value() );
			ch4 = LFSR()
				? ch4Level
				: 0;
		}
		else ch4 = ch4Level = 0;
		
		// update framecounters
		m_ch4Counter++;
		if( m_ch4Counter >= m_wlen4 )
		{
			m_ch4Counter = 0;
			updateLFSR( m_parent->m_ch4NoiseMode.value() );
		}
		m_ch4EnvCounter++;
		if( m_ch4EnvCounter >= ch4EnvLen )
		{
			m_ch4EnvCounter = 0;
			m_ch4EnvValue--;
			if( m_ch4EnvValue < 0 )
			{
				m_ch4EnvValue = ch4EnvLoop
					? 15
					: 0;
			}
		}
		
		m_ch4SweepCounter++;
		if( m_ch4SweepCounter >= ch4SweepRate )
		{
			m_ch4SweepCounter = 0;
			if( ch4Sweep != 0 )
			{
				int freqN = nearestNoiseFreq( static_cast<float>( m_samplerate ) / m_wlen4 );
				freqN = qBound( 0, freqN + ch4Sweep, 15 );
				m_wlen4 = wavelength( NOISE_FREQS[ freqN ] );

				if( m_wlen4 == 0 && ch4Sweep == 1 ) // a workaround for sweep getting stuck on 0 wavelength
				{
					while( m_wlen4 == 0 )
					{
						m_wlen4 = wavelength( NOISE_FREQS[ ++freqN ] );
					}
				}
			}
		}
		

		////////////////////////////////
		//	                          //
		//  final stage - mixing      //
		//                            //
		////////////////////////////////			
		
		float pin1 = static_cast<float>( ch1 + ch2 ); 
		// add dithering noise
		pin1 *= 1.0 + ( Oscillator::noiseSample( 0.0f ) * DITHER_AMP );		
		pin1 = pin1 / 30.0f;
		
		pin1 = signedPow( pin1, NES_DIST );
		
		pin1 = pin1 * 2.0f - 1.0f;
		
		// simple first order iir filter, to simulate the frequency response falloff in nes analog audio output
		pin1 = linearInterpolate( pin1, m_12Last, m_nsf );
		m_12Last = pin1;

		// compensate DC offset
		pin1 += 1.0f - signedPow( static_cast<float>( ch1Level + ch2Level ) / 30.0f, NES_DIST );
		
		pin1 *= NES_MIXING_12;

		
		float pin2 = static_cast<float>( ch3 + ch4 ); 
		// add dithering noise
		pin2 *= 1.0 + ( Oscillator::noiseSample( 0.0f ) * DITHER_AMP );		
		pin2 = pin2 / 30.0f;
		
		pin2 = signedPow( pin2, NES_DIST );
		
		pin2 = pin2 * 2.0f - 1.0f;

		// simple first order iir filter, to simulate the frequency response falloff in nes analog audio output
		pin2 = linearInterpolate( pin2, m_34Last, m_nsf );
		m_34Last = pin2;
		
		// compensate DC offset
		pin2 += 1.0f - signedPow( static_cast<float>( ch3Level + ch4Level ) / 30.0f, NES_DIST );
		
		pin2 *= NES_MIXING_34;
		
		const float mixdown = ( pin1 + pin2 ) * NES_MIXING_ALL * m_parent->m_masterVol.value();

		buf[f][0] = mixdown;
		buf[f][1] = mixdown;
		
	} // end framebuffer loop

}


void NesObject::updateVibrato( float * freq )
{
	float vibratoAmt = floorf( m_parent->m_vibrato.value() ) / 15.0f;
	m_vibratoPhase++;
	m_vibratoPhase %= 32;
	float vibratoRatio = 1.0f + ( static_cast<float>( TRIANGLE_WAVETABLE[ m_vibratoPhase ] ) * 0.02f * vibratoAmt );
	*freq *= vibratoRatio;
}


void NesObject::updatePitch()
{
	float freq = m_nph->frequency();
	// if vibrato is active, update vibrato
	if( m_parent->m_vibrato.value() > 0 )
	{
		updateVibrato( &freq );
	}
	// check if frequency has changed, if so, update wavelengths of ch1-3
	if( freq != m_lastNoteFreq )
	{
		m_wlen1 = wavelength( freq * m_parent->m_freq1 );
		m_wlen2 = wavelength( freq * m_parent->m_freq2 );
		m_wlen3 = wavelength( freq * m_parent->m_freq3 );
	}
	// noise channel can use either note freq or preset freqs
	if( m_parent->m_ch4NoiseFreqMode.value() && freq != m_lastNoteFreq ) 
	{
		float f = freq * 2.0f;
		if( m_parent->m_ch4NoiseQuantize.value() ) // note freq can be quantized to the preset freqs
		{
			f = NOISE_FREQS[ nearestNoiseFreq( f ) ];
		}
		m_wlen4 = wavelength( f );
	}
	if( ! m_parent->m_ch4NoiseFreqMode.value() && m_lastNoiseFreq != m_parent->m_ch4NoiseFreq.value() )
	{
		m_wlen4 = wavelength( NOISE_FREQS[ 15 - static_cast<int>( m_parent->m_ch4NoiseFreq.value() ) ] );
		m_lastNoiseFreq = m_parent->m_ch4NoiseFreq.value();
	}
	
	m_lastNoteFreq = freq;
}




NesInstrument::NesInstrument( InstrumentTrack * instrumentTrack ) :
	Instrument( instrumentTrack, &nes_plugin_descriptor ),
	m_ch1Enabled( true, this ),
	m_ch1Crs( 0.f, -24.f, 24.f, 1.f, this, tr( "Channel 1 coarse detune" ) ),
	m_ch1Volume( 15.f, 0.f, 15.f, 1.f, this, tr( "Channel 1 volume" ) ),
	
	m_ch1EnvEnabled( false, this ),
	m_ch1EnvLooped( false, this ),
	m_ch1EnvLen( 0.f, 0.f, 15.f, 1.f, this, tr( "Channel 1 envelope length" ) ),
	
	m_ch1DutyCycle( 0, 0, 3, this, tr( "Channel 1 duty cycle" ) ),
	
	m_ch1SweepEnabled( false, this ),
	m_ch1SweepAmt( 0.f, -7.f, 7.f, 1.f, this, tr( "Channel 1 sweep amount" ) ),
	m_ch1SweepRate( 0.f, 0.f, 7.f, 1.f, this, tr( "Channel 1 sweep rate" ) ),
	
	m_ch2Enabled( true, this ),
	m_ch2Crs( 0.f, -24.f, 24.f, 1.f, this, tr( "Channel 2 Coarse detune" ) ),
	m_ch2Volume( 15.f, 0.f, 15.f, 1.f, this, tr( "Channel 2 Volume" ) ),
	
	m_ch2EnvEnabled( false, this ),
	m_ch2EnvLooped( false, this ),
	m_ch2EnvLen( 0.f, 0.f, 15.f, 1.f, this, tr( "Channel 2 envelope length" ) ),
	
	m_ch2DutyCycle( 2, 0, 3, this, tr( "Channel 2 duty cycle" ) ),
	
	m_ch2SweepEnabled( false, this ),
	m_ch2SweepAmt( 0.f, -7.f, 7.f, 1.f, this, tr( "Channel 2 sweep amount" ) ),
	m_ch2SweepRate( 0.f, 0.f, 7.f, 1.f, this, tr( "Channel 2 sweep rate" ) ),
	
	//channel 3
	m_ch3Enabled( true, this ),
	m_ch3Crs( 0.f, -24.f, 24.f, 1.f, this, tr( "Channel 3 coarse detune" ) ),
	m_ch3Volume( 15.f, 0.f, 15.f, 1.f, this, tr( "Channel 3 volume" ) ),

	//channel 4
<<<<<<< HEAD
	m_ch4Enabled( true, this ),
	m_ch4Volume( 15.f, 0.f, 15.f, 1.f, this, tr( "Channel 4 volume" ) ),
=======
	m_ch4Enabled( false, this ),
	m_ch4Volume( 15.f, 0.f, 15.f, 1.f, this, tr( "Channel 4 Volume" ) ),
>>>>>>> 4cb243b0
	
	m_ch4EnvEnabled( false, this ),
	m_ch4EnvLooped( false, this ),
	m_ch4EnvLen( 0.f, 0.f, 15.f, 1.f, this, tr( "Channel 4 envelope length" ) ),
	
	m_ch4NoiseMode( false, this ),
	m_ch4NoiseFreqMode( false, this ),
	m_ch4NoiseFreq( 0.f, 0.f, 15.f, 1.f, this, tr( "Channel 4 noise frequency" ) ),
	
	m_ch4Sweep( 0.f, -7.f, 7.f, 1.f, this, tr( "Channel 4 noise frequency sweep" ) ),
	m_ch4NoiseQuantize( true, this ),
	
	//master
	m_masterVol( 1.0f, 0.0f, 2.0f, 0.01f, this, tr( "Master volume" ) ),
	m_vibrato( 0.0f, 0.0f, 15.0f, 1.0f, this, tr( "Vibrato" ) )
{
	connect( &m_ch1Crs, SIGNAL( dataChanged() ), this, SLOT( updateFreq1() ) );
	connect( &m_ch2Crs, SIGNAL( dataChanged() ), this, SLOT( updateFreq2() ) );
	connect( &m_ch3Crs, SIGNAL( dataChanged() ), this, SLOT( updateFreq3() ) );
	
	updateFreq1();
	updateFreq2();
	updateFreq3();
}



NesInstrument::~NesInstrument()
{
}


void NesInstrument::playNote( NotePlayHandle * n, sampleFrame * workingBuffer )
{
	const fpp_t frames = n->framesLeftForCurrentPeriod();
	const f_cnt_t offset = n->noteOffset();
	
	if ( n->totalFramesPlayed() == 0 || n->m_pluginData == NULL )
	{	
		NesObject * nes = new NesObject( this, Engine::mixer()->processingSampleRate(), n );
		n->m_pluginData = nes;
	}
	
	NesObject * nes = static_cast<NesObject *>( n->m_pluginData );
	
	nes->renderOutput( workingBuffer + offset, frames );
	
	applyRelease( workingBuffer, n );

	instrumentTrack()->processAudioBuffer( workingBuffer, frames + offset, n );
}


void NesInstrument::deleteNotePluginData( NotePlayHandle * n )
{
	delete static_cast<NesObject *>( n->m_pluginData );
}


void NesInstrument::saveSettings(  QDomDocument & doc, QDomElement & element )
{
		m_ch1Enabled.saveSettings( doc, element, "on1" );
		m_ch1Crs.saveSettings( doc, element, "crs1" );
		m_ch1Volume.saveSettings( doc, element, "vol1" );
	
		m_ch1EnvEnabled.saveSettings( doc, element, "envon1" );
		m_ch1EnvLooped.saveSettings( doc, element, "envloop1" );
		m_ch1EnvLen.saveSettings( doc, element, "envlen1" );
	
		m_ch1DutyCycle.saveSettings( doc, element, "dc1" );
	
		m_ch1SweepEnabled.saveSettings( doc, element, "sweep1" );
		m_ch1SweepAmt.saveSettings( doc, element, "swamt1" );
		m_ch1SweepRate.saveSettings( doc, element, "swrate1" );
	
	// channel 2
		m_ch2Enabled.saveSettings( doc, element, "on2" );
		m_ch2Crs.saveSettings( doc, element, "crs2" );
		m_ch2Volume.saveSettings( doc, element, "vol2" );
	
		m_ch2EnvEnabled.saveSettings( doc, element, "envon2" );
		m_ch2EnvLooped.saveSettings( doc, element, "envloop2" );
		m_ch2EnvLen.saveSettings( doc, element, "envlen2" );
	
		m_ch2DutyCycle.saveSettings( doc, element, "dc2" );
	
		m_ch2SweepEnabled.saveSettings( doc, element, "sweep2" );
		m_ch2SweepAmt.saveSettings( doc, element, "swamt2" );
		m_ch2SweepRate.saveSettings( doc, element, "swrate2" );	
	
	//channel 3
		m_ch3Enabled.saveSettings( doc, element, "on3" );
		m_ch3Crs.saveSettings( doc, element, "crs3" );
		m_ch3Volume.saveSettings( doc, element, "vol3" );

	//channel 4
		m_ch4Enabled.saveSettings( doc, element, "on4" );
		m_ch4Volume.saveSettings( doc, element, "vol4" );
	
		m_ch4EnvEnabled.saveSettings( doc, element, "envon4" );
		m_ch4EnvLooped.saveSettings( doc, element, "envloop4" );
		m_ch4EnvLen.saveSettings( doc, element, "envlen4" );
	
		m_ch4NoiseMode.saveSettings( doc, element, "nmode4" );
		m_ch4NoiseFreqMode.saveSettings( doc, element, "nfrqmode4" );
		m_ch4NoiseFreq.saveSettings( doc, element, "nfreq4" );
		
		m_ch4NoiseQuantize.saveSettings( doc, element, "nq4" );
		m_ch4Sweep.saveSettings( doc, element, "nswp4" );
	
	//master
		m_masterVol.saveSettings( doc, element, "vol" );
		m_vibrato.saveSettings( doc, element, "vibr" );	
}


void NesInstrument::loadSettings( const QDomElement & element )
{
		m_ch1Enabled.loadSettings(  element, "on1" );
		m_ch1Crs.loadSettings(  element, "crs1" );
		m_ch1Volume.loadSettings(  element, "vol1" );
	
		m_ch1EnvEnabled.loadSettings(  element, "envon1" );
		m_ch1EnvLooped.loadSettings(  element, "envloop1" );
		m_ch1EnvLen.loadSettings(  element, "envlen1" );
	
		m_ch1DutyCycle.loadSettings(  element, "dc1" );
	
		m_ch1SweepEnabled.loadSettings(  element, "sweep1" );
		m_ch1SweepAmt.loadSettings(  element, "swamt1" );
		m_ch1SweepRate.loadSettings(  element, "swrate1" );
	
	// channel 2
		m_ch2Enabled.loadSettings(  element, "on2" );
		m_ch2Crs.loadSettings(  element, "crs2" );
		m_ch2Volume.loadSettings(  element, "vol2" );
	
		m_ch2EnvEnabled.loadSettings(  element, "envon2" );
		m_ch2EnvLooped.loadSettings(  element, "envloop2" );
		m_ch2EnvLen.loadSettings(  element, "envlen2" );
	
		m_ch2DutyCycle.loadSettings(  element, "dc2" );
	
		m_ch2SweepEnabled.loadSettings(  element, "sweep2" );
		m_ch2SweepAmt.loadSettings(  element, "swamt2" );
		m_ch2SweepRate.loadSettings(  element, "swrate2" );	
	
	//channel 3
		m_ch3Enabled.loadSettings(  element, "on3" );
		m_ch3Crs.loadSettings(  element, "crs3" );
		m_ch3Volume.loadSettings(  element, "vol3" );

	//channel 4
		m_ch4Enabled.loadSettings(  element, "on4" );
		m_ch4Volume.loadSettings(  element, "vol4" );
	
		m_ch4EnvEnabled.loadSettings(  element, "envon4" );
		m_ch4EnvLooped.loadSettings(  element, "envloop4" );
		m_ch4EnvLen.loadSettings(  element, "envlen4" );
	
		m_ch4NoiseMode.loadSettings(  element, "nmode4" );
		m_ch4NoiseFreqMode.loadSettings(  element, "nfrqmode4" );
		m_ch4NoiseFreq.loadSettings(  element, "nfreq4" );
		
		m_ch4NoiseQuantize.loadSettings(  element, "nq4" );
		m_ch4Sweep.loadSettings(  element, "nswp4" );
	
	//master
		m_masterVol.loadSettings(  element, "vol" );
		m_vibrato.loadSettings(  element, "vibr" );	
}	


QString NesInstrument::nodeName() const
{
	return( nes_plugin_descriptor.name );
}


PluginView * NesInstrument::instantiateView( QWidget * parent )
{
	return( new NesInstrumentView( this, parent ) );
}



void NesInstrument::updateFreq1()
{
	m_freq1 = powf( 2, m_ch1Crs.value() / 12.0f );
}


void NesInstrument::updateFreq2()
{
	m_freq2 = powf( 2, m_ch2Crs.value() / 12.0f );
}


void NesInstrument::updateFreq3()
{
	m_freq3 = powf( 2, m_ch3Crs.value() / 12.0f );
}




QPixmap * NesInstrumentView::s_artwork = NULL;


NesInstrumentView::NesInstrumentView( Instrument * instrument,	QWidget * parent ) :
	InstrumentView( instrument, parent )
{
	setAutoFillBackground( true );
	QPalette pal;

	if( s_artwork == NULL )
	{
		s_artwork = new QPixmap( PLUGIN_NAME::getIconPixmap( "artwork" ) );
	}

	pal.setBrush( backgroundRole(),	*s_artwork );
	setPalette( pal );

	const int KNOB_Y1 = 24;
	const int KNOB_Y2 = 81;
	const int KNOB_Y3 = 138;
	const int KNOB_Y4 = 195;
	
	const int KNOB_X1 = 12;
	const int KNOB_X2 = 46;
	const int KNOB_X3 = 84;
	const int KNOB_X4 = 117;
	const int KNOB_X5 = 151;
	const int KNOB_X6 = 172;
	const int KNOB_X7 = 206;
	
	// channel 1
	
	makeknob( m_ch1VolumeKnob, KNOB_X1, KNOB_Y1, tr( "Volume" ), "", "" )
	makeknob( m_ch1CrsKnob, KNOB_X2, KNOB_Y1, tr( "Coarse detune" ), "", "" )
	makeknob( m_ch1EnvLenKnob, KNOB_X3, KNOB_Y1, tr( "Envelope length" ), "", "" )
	
	makenesled( m_ch1EnabledBtn, KNOB_X1, KNOB_Y1 - 12, tr( "Enable channel 1" ) )
	makenesled( m_ch1EnvEnabledBtn, KNOB_X3, KNOB_Y1 - 12, tr( "Enable envelope 1" ) )
	makenesled( m_ch1EnvLoopedBtn, 129, KNOB_Y1 - 12, tr( "Enable envelope 1 loop" ) )

	makenesled( m_ch1SweepEnabledBtn, KNOB_X6, KNOB_Y1 - 12, tr( "Enable sweep 1" ) )
	makeknob( m_ch1SweepAmtKnob, KNOB_X6, KNOB_Y1, tr( "Sweep amount" ), "", "" )
	makeknob( m_ch1SweepRateKnob, KNOB_X7, KNOB_Y1, tr( "Sweep rate" ), "", "" )

	int dcx = 117;
	makedcled( ch1_dc1, dcx, 42, tr( "12.5% Duty cycle" ), "nesdc1_on" )
	dcx += 13;
	makedcled( ch1_dc2, dcx, 42, tr( "25% Duty cycle" ), "nesdc2_on" )
	dcx += 13;
	makedcled( ch1_dc3, dcx, 42, tr( "50% Duty cycle" ), "nesdc3_on" )
	dcx += 13;
	makedcled( ch1_dc4, dcx, 42, tr( "75% Duty cycle" ), "nesdc4_on" )
		
	m_ch1DutyCycleGrp = new automatableButtonGroup( this );
	m_ch1DutyCycleGrp -> addButton( ch1_dc1 );
	m_ch1DutyCycleGrp -> addButton( ch1_dc2 );
	m_ch1DutyCycleGrp -> addButton( ch1_dc3 );
	m_ch1DutyCycleGrp -> addButton( ch1_dc4 );
	

	
	// channel 2
	
	makeknob( m_ch2VolumeKnob, KNOB_X1, KNOB_Y2, tr( "Volume" ), "", "" )
	makeknob( m_ch2CrsKnob, KNOB_X2, KNOB_Y2, tr( "Coarse detune" ), "", "" )
	makeknob( m_ch2EnvLenKnob, KNOB_X3, KNOB_Y2, tr( "Envelope length" ), "", "" )
	
	makenesled( m_ch2EnabledBtn, KNOB_X1, KNOB_Y2 - 12, tr( "Enable channel 2" ) )
	makenesled( m_ch2EnvEnabledBtn, KNOB_X3, KNOB_Y2 - 12, tr( "Enable envelope 2" ) )
	makenesled( m_ch2EnvLoopedBtn, 129, KNOB_Y2 - 12, tr( "Enable envelope 2 loop" ) )

	makenesled( m_ch2SweepEnabledBtn, KNOB_X6, KNOB_Y2 - 12, tr( "Enable sweep 2" ) )
	makeknob( m_ch2SweepAmtKnob, KNOB_X6, KNOB_Y2, tr( "Sweep amount" ), "", "" )
	makeknob( m_ch2SweepRateKnob, KNOB_X7, KNOB_Y2, tr( "Sweep rate" ), "", "" )

	dcx = 117;
	makedcled( ch2_dc1, dcx, 99, tr( "12.5% Duty cycle" ), "nesdc1_on" )
	dcx += 13;
	makedcled( ch2_dc2, dcx, 99, tr( "25% Duty cycle" ), "nesdc2_on" )
	dcx += 13;
	makedcled( ch2_dc3, dcx, 99, tr( "50% Duty cycle" ), "nesdc3_on" )
	dcx += 13;
	makedcled( ch2_dc4, dcx, 99, tr( "75% Duty cycle" ), "nesdc4_on" )
		
	m_ch2DutyCycleGrp = new automatableButtonGroup( this );
	m_ch2DutyCycleGrp -> addButton( ch2_dc1 );
	m_ch2DutyCycleGrp -> addButton( ch2_dc2 );
	m_ch2DutyCycleGrp -> addButton( ch2_dc3 );
	m_ch2DutyCycleGrp -> addButton( ch2_dc4 );


	
	//channel 3
	makenesled( m_ch3EnabledBtn, KNOB_X1, KNOB_Y3 - 12, tr( "Enable channel 3" ) )
	makeknob( m_ch3VolumeKnob, KNOB_X1, KNOB_Y3, tr( "Volume" ), "", "" )
	makeknob( m_ch3CrsKnob, KNOB_X2, KNOB_Y3, tr( "Coarse detune" ), "", "" )
	

	//channel 4
	makeknob( m_ch4VolumeKnob, KNOB_X1, KNOB_Y4, tr( "Volume" ), "", "" )
	makeknob( m_ch4NoiseFreqKnob, KNOB_X2, KNOB_Y4, tr( "Noise Frequency" ), "", "" )
	makeknob( m_ch4EnvLenKnob, KNOB_X3, KNOB_Y4, tr( "Envelope length" ), "", "" )
	makeknob( m_ch4SweepKnob, KNOB_X4, KNOB_Y4, tr( "Frequency sweep" ), "", "" )
	
	makenesled( m_ch4EnabledBtn, KNOB_X1, KNOB_Y4 - 12, tr( "Enable channel 4" ) )
	makenesled( m_ch4EnvEnabledBtn, KNOB_X3, KNOB_Y4 - 12, tr( "Enable envelope 4" ) )
	makenesled( m_ch4EnvLoopedBtn, 129, KNOB_Y4 - 12, tr( "Enable envelope 4 loop" ) )

	makenesled( m_ch4NoiseQuantizeBtn, 162, KNOB_Y4 - 12, tr( "Quantize noise frequency when using note frequency" ) )
	
	makenesled( m_ch4NoiseFreqModeBtn,  148, 203, tr( "Use note frequency for noise" ) )
	makenesled( m_ch4NoiseModeBtn, 148, 224, tr( "Noise mode" ) )

	
	//master
	makeknob( m_masterVolKnob, KNOB_X4, KNOB_Y3, tr( "Master volume" ), "", "" )
	makeknob( m_vibratoKnob, KNOB_X5, KNOB_Y3, tr( "Vibrato" ), "", "" )

}



NesInstrumentView::~NesInstrumentView()
{
}


void NesInstrumentView::modelChanged()
{
	NesInstrument * nes = castModel<NesInstrument>();	

	m_ch1EnabledBtn->setModel( &nes->m_ch1Enabled );
	m_ch1CrsKnob->setModel( &nes->m_ch1Crs );
	m_ch1VolumeKnob->setModel( &nes->m_ch1Volume );

	m_ch1EnvEnabledBtn->setModel( &nes->m_ch1EnvEnabled );
	m_ch1EnvLoopedBtn->setModel( &nes->m_ch1EnvLooped );
	m_ch1EnvLenKnob->setModel( &nes->m_ch1EnvLen );

	m_ch1DutyCycleGrp->setModel( &nes->m_ch1DutyCycle );

	m_ch1SweepEnabledBtn->setModel( &nes->m_ch1SweepEnabled );
	m_ch1SweepAmtKnob->setModel( &nes->m_ch1SweepAmt );
	m_ch1SweepRateKnob->setModel( &nes->m_ch1SweepRate );

	// channel 2
	m_ch2EnabledBtn->setModel( &nes->m_ch2Enabled );
	m_ch2CrsKnob->setModel( &nes->m_ch2Crs );
	m_ch2VolumeKnob->setModel( &nes->m_ch2Volume );

	m_ch2EnvEnabledBtn->setModel( &nes->m_ch2EnvEnabled );
	m_ch2EnvLoopedBtn->setModel( &nes->m_ch2EnvLooped );
	m_ch2EnvLenKnob->setModel( &nes->m_ch2EnvLen );

	m_ch2DutyCycleGrp->setModel( &nes->m_ch2DutyCycle );

	m_ch2SweepEnabledBtn->setModel( &nes->m_ch2SweepEnabled );
	m_ch2SweepAmtKnob->setModel( &nes->m_ch2SweepAmt );
	m_ch2SweepRateKnob->setModel( &nes->m_ch2SweepRate );

	//channel 3
	m_ch3EnabledBtn->setModel( &nes->m_ch3Enabled );
	m_ch3CrsKnob->setModel( &nes->m_ch3Crs );
	m_ch3VolumeKnob->setModel( &nes->m_ch3Volume );

	//channel 4
	m_ch4EnabledBtn->setModel( &nes->m_ch4Enabled );
	m_ch4VolumeKnob->setModel( &nes->m_ch4Volume );

	m_ch4EnvEnabledBtn->setModel( &nes->m_ch4EnvEnabled );
	m_ch4EnvLoopedBtn->setModel( &nes->m_ch4EnvLooped );
	m_ch4EnvLenKnob->setModel( &nes->m_ch4EnvLen );

	m_ch4NoiseModeBtn->setModel( &nes->m_ch4NoiseMode );
	m_ch4NoiseFreqModeBtn->setModel( &nes->m_ch4NoiseFreqMode );
	m_ch4NoiseFreqKnob->setModel( &nes->m_ch4NoiseFreq );

	m_ch4SweepKnob->setModel( &nes->m_ch4Sweep );
	m_ch4NoiseQuantizeBtn->setModel( &nes->m_ch4NoiseQuantize );

	//master
	m_masterVolKnob->setModel( &nes->m_masterVol );
	m_vibratoKnob->setModel( &nes->m_vibrato );		
}


extern "C"
{

// necessary for getting instance out of shared lib
PLUGIN_EXPORT Plugin * lmms_plugin_main( Model *m, void * _data )
{
	return( new NesInstrument( static_cast<InstrumentTrack *>( m ) ) );
}


}


<|MERGE_RESOLUTION|>--- conflicted
+++ resolved
@@ -520,13 +520,8 @@
 	m_ch3Volume( 15.f, 0.f, 15.f, 1.f, this, tr( "Channel 3 volume" ) ),
 
 	//channel 4
-<<<<<<< HEAD
-	m_ch4Enabled( true, this ),
+	m_ch4Enabled( false, this ),
 	m_ch4Volume( 15.f, 0.f, 15.f, 1.f, this, tr( "Channel 4 volume" ) ),
-=======
-	m_ch4Enabled( false, this ),
-	m_ch4Volume( 15.f, 0.f, 15.f, 1.f, this, tr( "Channel 4 Volume" ) ),
->>>>>>> 4cb243b0
 	
 	m_ch4EnvEnabled( false, this ),
 	m_ch4EnvLooped( false, this ),
