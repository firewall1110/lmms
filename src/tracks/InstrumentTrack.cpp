--- conflicted
+++ resolved
@@ -106,12 +106,8 @@
 	m_pitchModel( 0, MinPitchDefault, MaxPitchDefault, 1, this, tr( "Pitch" ) ),
 	m_pitchRangeModel( 1, 1, 60, this, tr( "Pitch range" ) ),
 	m_effectChannelModel( 0, 0, 0, this, tr( "FX channel" ) ),
-<<<<<<< HEAD
 	m_useMasterPitchModel( true, this, tr( "Master Pitch" ) ),
 	m_useGrooveModel( true, this, tr( "Groove" ) ),
-=======
-	m_useMasterPitchModel( true, this, tr( "Master pitch") ),
->>>>>>> 1bdaafc4
 	m_instrument( NULL ),
 	m_soundShaping( this ),
 	m_arpeggio( this ),
