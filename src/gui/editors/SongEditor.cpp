--- conflicted
+++ resolved
@@ -303,25 +303,13 @@
 
 void SongEditor::keyPressEvent( QKeyEvent * ke )
 {
-<<<<<<< HEAD
 	if( ke->modifiers() & Qt::ShiftModifier &&
-						ke->key() == Qt::Key_Insert )
+						( ke->key() == Qt::Key_Insert || ke->key() == Qt::Key_Enter || ke->key() == Qt::Key_Return ) )
 	{
 		m_song->insertBar();
 	}
 	else if( ke->modifiers() & Qt::ShiftModifier &&
-						ke->key() == Qt::Key_Delete )
-=======
-	if( /*_ke->modifiers() & Qt::ShiftModifier*/
-		gui->mainWindow()->isShiftPressed() == true &&
-						( ke->key() == Qt::Key_Insert || ke->key() == Qt::Key_Enter || ke->key() == Qt::Key_Return ) )
-	{
-		m_song->insertBar();
-	}
-	else if(/* _ke->modifiers() & Qt::ShiftModifier &&*/
-			gui->mainWindow()->isShiftPressed() == true &&
 						( ke->key() == Qt::Key_Delete || ke->key() == Qt::Key_Backspace ) )
->>>>>>> 032c324d
 	{
 		m_song->removeBar();
 	}
