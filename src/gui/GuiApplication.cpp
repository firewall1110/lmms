--- conflicted
+++ resolved
@@ -40,11 +40,8 @@
 #include "SongEditor.h"
 
 #include <QApplication>
-<<<<<<< HEAD
 #include <QDir>
-=======
 #include <QtGlobal>
->>>>>>> e7e24935
 #include <QMessageBox>
 #include <QSplashScreen>
 
